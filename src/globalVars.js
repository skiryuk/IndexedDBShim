import 'babel-polyfill';
import {IDBVersionChangeEvent as shimIDBVersionChangeEvent} from './Event.js';
import {IDBCursor as shimIDBCursor, IDBCursorWithValue as shimIDBCursorWithValue} from './IDBCursor.js';
import {IDBRequest as shimIDBRequest, IDBOpenDBRequest as shimIDBOpenDBRequest} from './IDBRequest.js';
import {IDBFactory as shimIDBFactory, shimIndexedDB} from './IDBFactory.js';
import shimIDBKeyRange from './IDBKeyRange.js';
import shimIDBObjectStore from './IDBObjectStore.js';
import shimIDBIndex from './IDBIndex.js';
import shimIDBTransaction from './IDBTransaction.js';
import shimIDBDatabase from './IDBDatabase.js';
import polyfill from './polyfill.js';
import CFG from './cfg.js';

const glob = typeof global !== 'undefined' ? global : window;
glob._babelPolyfill = false; // http://stackoverflow.com/questions/31282702/conflicting-use-of-babel-register

let IDB;

function shim (name, value) {
    try {
        // Try setting the property. This will fail if the property is read-only.
        IDB[name] = value;
    } catch (e) {
        console.log(e);
    }
    if (IDB[name] !== value && Object.defineProperty) {
        // Setting a read-only property failed, so try re-defining the property
        try {
            Object.defineProperty(IDB, name, {
                value: value
            });
        } catch (e) {
            // With `indexedDB`, PhantomJS 2.2.1 fails here and below but
            //  not above, while Chrome is reverse (and Firefox doesn't
            //  get here since no WebSQL to use for shimming)
        }

        if (IDB[name] !== value) {
            typeof console !== 'undefined' && console.warn && console.warn('Unable to shim ' + name);
        }
    }
}

function shimAll (idb) {
    IDB = idb || window;
    shim('shimIndexedDB', shimIndexedDB);
    if (IDB.shimIndexedDB) {
        IDB.shimIndexedDB.__useShim = function () {
            if (typeof CFG.win.openDatabase !== 'undefined') {
                // Polyfill ALL of IndexedDB, using WebSQL
                shim('indexedDB', shimIndexedDB);
                shim('IDBFactory', shimIDBFactory);
                shim('IDBDatabase', shimIDBDatabase);
                shim('IDBObjectStore', shimIDBObjectStore);
                shim('IDBIndex', shimIDBIndex);
                shim('IDBTransaction', shimIDBTransaction);
                shim('IDBCursor', shimIDBCursor);
                shim('IDBKeyRange', shimIDBKeyRange);
                shim('IDBRequest', shimIDBRequest);
                shim('IDBOpenDBRequest', shimIDBOpenDBRequest);
                shim('IDBVersionChangeEvent', shimIDBVersionChangeEvent);
            } else if (typeof IDB.indexedDB === 'object') {
                // Polyfill the missing IndexedDB features (no need for IDBEnvironment, the window containing indexedDB itself))
                polyfill(shimIDBCursor, shimIDBCursorWithValue, shimIDBDatabase, shimIDBFactory, shimIDBIndex, shimIDBKeyRange, shimIDBObjectStore, shimIDBRequest, shimIDBTransaction);
            }
        };

        IDB.shimIndexedDB.__debug = function (val) {
            CFG.DEBUG = val;
        };
    }

    // Workaround to prevent an error in Firefox
    if (!('indexedDB' in IDB)) {
        IDB.indexedDB = IDB.indexedDB || IDB.webkitIndexedDB || IDB.mozIndexedDB || IDB.oIndexedDB || IDB.msIndexedDB;
    }

    // Detect browsers with known IndexedDb issues (e.g. Android pre-4.4)
    let poorIndexedDbSupport = false;
    if (typeof navigator !== 'undefined' && (
        navigator.userAgent.match(/Android 2/) || navigator.userAgent.match(/Android 3/) || navigator.userAgent.match(/Android 4\.[0-3]/))
    ) {
        /* Chrome is an exception. It supports IndexedDb */
        if (!navigator.userAgent.match(/Chrome/)) {
            poorIndexedDbSupport = true;
        }
    }

    if ((typeof IDB.indexedDB === 'undefined' || !IDB.indexedDB || poorIndexedDbSupport) && typeof CFG.win.openDatabase !== 'undefined') {
        IDB.shimIndexedDB.__useShim();
    } else {
        IDB.IDBDatabase = IDB.IDBDatabase || IDB.webkitIDBDatabase;
        IDB.IDBTransaction = IDB.IDBTransaction || IDB.webkitIDBTransaction || {};
        IDB.IDBCursor = IDB.IDBCursor || IDB.webkitIDBCursor;
        IDB.IDBKeyRange = IDB.IDBKeyRange || IDB.webkitIDBKeyRange;
        /* Some browsers (e.g. Chrome 18 on Android) support IndexedDb but do not allow writing of these properties */
        try {
            IDB.IDBTransaction.READ_ONLY = IDB.IDBTransaction.READ_ONLY || 'readonly';
            IDB.IDBTransaction.READ_WRITE = IDB.IDBTransaction.READ_WRITE || 'readwrite';
        } catch (e) {}
    }
<<<<<<< HEAD

}(window, idbModules));
=======
}

export default shimAll;
>>>>>>> cbdf79cf
<|MERGE_RESOLUTION|>--- conflicted
+++ resolved
@@ -99,11 +99,6 @@
             IDB.IDBTransaction.READ_WRITE = IDB.IDBTransaction.READ_WRITE || 'readwrite';
         } catch (e) {}
     }
-<<<<<<< HEAD
-
-}(window, idbModules));
-=======
 }
 
-export default shimAll;
->>>>>>> cbdf79cf
+export default shimAll;