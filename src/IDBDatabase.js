import {createDOMException} from './DOMException.js';
import util from './util.js';
import IDBObjectStore from './IDBObjectStore.js';
import IDBTransaction from './IDBTransaction.js';
import CFG from './cfg.js';

/**
 * IDB Database Object
 * http://dvcs.w3.org/hg/IndexedDB/raw-file/tip/Overview.html#database-interface
 * @constructor
 */
function IDBDatabase (db, name, version, storeProperties) {
    this.__db = db;
    this.__closed = false;
    this.version = version;
    this.name = name;
    this.onabort = this.onerror = this.onversionchange = null;

    this.__objectStores = {};
    this.objectStoreNames = new util.StringList();
    for (let i = 0; i < storeProperties.rows.length; i++) {
        const store = new IDBObjectStore(storeProperties.rows.item(i));
        this.__objectStores[store.name] = store;
        this.objectStoreNames.push(store.name);
    }
}

/**
 * Creates a new object store.
 * @param {string} storeName
 * @param {object} [createOptions]
 * @returns {IDBObjectStore}
 */
IDBDatabase.prototype.createObjectStore = function (storeName, createOptions) {
    if (arguments.length === 0) {
        throw new TypeError('No object store name was specified');
    }
    if (this.__objectStores[storeName]) {
        throw createDOMException('ConstraintError', 'Object store "' + storeName + '" already exists in ' + this.name);
    }
    this.__versionTransaction.__assertVersionChange();

    createOptions = createOptions || {};
    /** @name IDBObjectStoreProperties **/
    const storeProperties = {
        name: storeName,
        keyPath: JSON.stringify(createOptions.keyPath || null),
        autoInc: JSON.stringify(createOptions.autoIncrement),
        indexList: '{}'
    };
    const store = new IDBObjectStore(storeProperties, this.__versionTransaction);
    IDBObjectStore.__createObjectStore(this, store);
    return store;
};

/**
 * Deletes an object store.
 * @param {string} storeName
 */
IDBDatabase.prototype.deleteObjectStore = function (storeName) {
    if (arguments.length === 0) {
        throw new TypeError('No object store name was specified');
    }
    const store = this.__objectStores[storeName];
    if (!store) {
        throw createDOMException('NotFoundError', 'Object store "' + storeName + '" does not exist in ' + this.name);
    }
    this.__versionTransaction.__assertVersionChange();

    IDBObjectStore.__deleteObjectStore(this, store);
};

IDBDatabase.prototype.close = function () {
    this.__closed = true;
};

/**
 * Starts a new transaction.
 * @param {string|string[]} storeNames
 * @param {string} mode
 * @returns {IDBTransaction}
 */
IDBDatabase.prototype.transaction = function (storeNames, mode) {
    if (this.__closed) {
        throw createDOMException('InvalidStateError', 'An attempt was made to start a new transaction on a database connection that is not open');
    }

    if (typeof mode === 'number') {
        mode = mode === 1 ? IDBTransaction.READ_WRITE : IDBTransaction.READ_ONLY;
        CFG.DEBUG && console.log('Mode should be a string, but was specified as ', mode);
    } else {
        mode = mode || IDBTransaction.READ_ONLY;
    }

    if (mode !== IDBTransaction.READ_ONLY && mode !== IDBTransaction.READ_WRITE) {
        throw new TypeError('Invalid transaction mode: ' + mode);
    }

    storeNames = typeof storeNames === 'string' ? [storeNames] : storeNames;
    if (storeNames.length === 0) {
        throw createDOMException('InvalidAccessError', 'No object store names were specified');
    }
    for (let i = 0; i < storeNames.length; i++) {
        if (!this.objectStoreNames.contains(storeNames[i])) {
            throw createDOMException('NotFoundError', 'The "' + storeNames[i] + '" object store does not exist');
        }
    }

<<<<<<< HEAD
        var transaction = new idbModules.IDBTransaction(this, storeNames, mode);
        return transaction;
    };

    idbModules.IDBDatabase = IDBDatabase;
}(idbModules));
=======
    const transaction = new IDBTransaction(this, storeNames, mode);
    return transaction;
};

export default IDBDatabase;
>>>>>>> cbdf79cf
<|MERGE_RESOLUTION|>--- conflicted
+++ resolved
@@ -106,17 +106,8 @@
         }
     }
 
-<<<<<<< HEAD
-        var transaction = new idbModules.IDBTransaction(this, storeNames, mode);
-        return transaction;
-    };
-
-    idbModules.IDBDatabase = IDBDatabase;
-}(idbModules));
-=======
     const transaction = new IDBTransaction(this, storeNames, mode);
     return transaction;
 };
 
-export default IDBDatabase;
->>>>>>> cbdf79cf
+export default IDBDatabase;