<<<<<<< HEAD
var idbModules = {
    util: {
        cleanInterface: false
=======
(function e(t,n,r){function s(o,u){if(!n[o]){if(!t[o]){var a=typeof require=="function"&&require;if(!u&&a)return a(o,!0);if(i)return i(o,!0);var f=new Error("Cannot find module '"+o+"'");throw f.code="MODULE_NOT_FOUND",f}var l=n[o]={exports:{}};t[o][0].call(l.exports,function(e){var n=t[o][1][e];return s(n?n:e)},l,l.exports,e,t,n,r)}return n[o].exports}var i=typeof require=="function"&&require;for(var o=0;o<r.length;o++)s(r[o]);return s})({1:[function(require,module,exports){
(function (Buffer){
(function (w) {
  "use strict";

  var a2b = w.atob;

  function atob(str) {
    // normal window
    if ('function' === typeof a2b) {
      return a2b(str);
    }
    // browserify (web worker)
    else if ('function' === typeof Buffer) {
      return new Buffer(str, 'base64').toString('binary');
    }
    // ios web worker with base64js
    else if ('object' === typeof w.base64js) {
      // bufferToBinaryString
      // https://github.com/coolaj86/unibabel-js/blob/master/index.js#L50
      var buf = w.base64js.b64ToByteArray(str);

      return Array.prototype.map.call(buf, function (ch) {
        return String.fromCharCode(ch);
      }).join('');
    }
    // ios web worker without base64js
    else {
      throw new Error("you're probably in an ios webworker. please include use beatgammit's base64-js");
    }
  }

  w.atob = atob;

  if (typeof module !== 'undefined') {
    module.exports = atob;
  }
}(window));

}).call(this,require("buffer").Buffer)
},{"buffer":4}],2:[function(require,module,exports){
(function (global){
"use strict";

require("core-js/shim");

require("regenerator-runtime/runtime");

require("core-js/fn/regexp/escape");

/* eslint max-len: 0 */

if (global._babelPolyfill) {
  throw new Error("only one instance of babel-polyfill is allowed");
}
global._babelPolyfill = true;

// Should be removed in the next major release:

var DEFINE_PROPERTY = "defineProperty";
function define(O, key, value) {
  O[key] || Object[DEFINE_PROPERTY](O, key, {
    writable: true,
    configurable: true,
    value: value
  });
}

define(String.prototype, "padLeft", "".padStart);
define(String.prototype, "padRight", "".padEnd);

"pop,reverse,shift,keys,values,entries,indexOf,every,some,forEach,map,filter,find,findIndex,includes,join,slice,concat,push,splice,unshift,sort,lastIndexOf,reduce,reduceRight,copyWithin,fill".split(",").forEach(function (key) {
  [][key] && define(Array, key, Function.call.bind([][key]));
});
}).call(this,typeof global !== "undefined" ? global : typeof self !== "undefined" ? self : typeof window !== "undefined" ? window : {})
},{"core-js/fn/regexp/escape":5,"core-js/shim":299,"regenerator-runtime/runtime":303}],3:[function(require,module,exports){
'use strict'

exports.toByteArray = toByteArray
exports.fromByteArray = fromByteArray

var lookup = []
var revLookup = []
var Arr = typeof Uint8Array !== 'undefined' ? Uint8Array : Array

function init () {
  var code = 'ABCDEFGHIJKLMNOPQRSTUVWXYZabcdefghijklmnopqrstuvwxyz0123456789+/'
  for (var i = 0, len = code.length; i < len; ++i) {
    lookup[i] = code[i]
    revLookup[code.charCodeAt(i)] = i
  }

  revLookup['-'.charCodeAt(0)] = 62
  revLookup['_'.charCodeAt(0)] = 63
}

init()

function toByteArray (b64) {
  var i, j, l, tmp, placeHolders, arr
  var len = b64.length

  if (len % 4 > 0) {
    throw new Error('Invalid string. Length must be a multiple of 4')
  }

  // the number of equal signs (place holders)
  // if there are two placeholders, than the two characters before it
  // represent one byte
  // if there is only one, then the three characters before it represent 2 bytes
  // this is just a cheap hack to not do indexOf twice
  placeHolders = b64[len - 2] === '=' ? 2 : b64[len - 1] === '=' ? 1 : 0

  // base64 is 4/3 + up to two characters of the original data
  arr = new Arr(len * 3 / 4 - placeHolders)

  // if there are placeholders, only get up to the last complete 4 chars
  l = placeHolders > 0 ? len - 4 : len

  var L = 0

  for (i = 0, j = 0; i < l; i += 4, j += 3) {
    tmp = (revLookup[b64.charCodeAt(i)] << 18) | (revLookup[b64.charCodeAt(i + 1)] << 12) | (revLookup[b64.charCodeAt(i + 2)] << 6) | revLookup[b64.charCodeAt(i + 3)]
    arr[L++] = (tmp >> 16) & 0xFF
    arr[L++] = (tmp >> 8) & 0xFF
    arr[L++] = tmp & 0xFF
  }

  if (placeHolders === 2) {
    tmp = (revLookup[b64.charCodeAt(i)] << 2) | (revLookup[b64.charCodeAt(i + 1)] >> 4)
    arr[L++] = tmp & 0xFF
  } else if (placeHolders === 1) {
    tmp = (revLookup[b64.charCodeAt(i)] << 10) | (revLookup[b64.charCodeAt(i + 1)] << 4) | (revLookup[b64.charCodeAt(i + 2)] >> 2)
    arr[L++] = (tmp >> 8) & 0xFF
    arr[L++] = tmp & 0xFF
  }

  return arr
}

function tripletToBase64 (num) {
  return lookup[num >> 18 & 0x3F] + lookup[num >> 12 & 0x3F] + lookup[num >> 6 & 0x3F] + lookup[num & 0x3F]
}

function encodeChunk (uint8, start, end) {
  var tmp
  var output = []
  for (var i = start; i < end; i += 3) {
    tmp = (uint8[i] << 16) + (uint8[i + 1] << 8) + (uint8[i + 2])
    output.push(tripletToBase64(tmp))
  }
  return output.join('')
}

function fromByteArray (uint8) {
  var tmp
  var len = uint8.length
  var extraBytes = len % 3 // if we have 1 byte left, pad 2 bytes
  var output = ''
  var parts = []
  var maxChunkLength = 16383 // must be multiple of 3

  // go through the array every three bytes, we'll deal with trailing stuff later
  for (var i = 0, len2 = len - extraBytes; i < len2; i += maxChunkLength) {
    parts.push(encodeChunk(uint8, i, (i + maxChunkLength) > len2 ? len2 : (i + maxChunkLength)))
  }

  // pad the end with zeros, but make sure to not forget the extra bytes
  if (extraBytes === 1) {
    tmp = uint8[len - 1]
    output += lookup[tmp >> 2]
    output += lookup[(tmp << 4) & 0x3F]
    output += '=='
  } else if (extraBytes === 2) {
    tmp = (uint8[len - 2] << 8) + (uint8[len - 1])
    output += lookup[tmp >> 10]
    output += lookup[(tmp >> 4) & 0x3F]
    output += lookup[(tmp << 2) & 0x3F]
    output += '='
  }

  parts.push(output)

  return parts.join('')
}

},{}],4:[function(require,module,exports){
(function (global){
/*!
 * The buffer module from node.js, for the browser.
 *
 * @author   Feross Aboukhadijeh <feross@feross.org> <http://feross.org>
 * @license  MIT
 */
/* eslint-disable no-proto */

'use strict'

var base64 = require('base64-js')
var ieee754 = require('ieee754')
var isArray = require('isarray')

exports.Buffer = Buffer
exports.SlowBuffer = SlowBuffer
exports.INSPECT_MAX_BYTES = 50

/**
 * If `Buffer.TYPED_ARRAY_SUPPORT`:
 *   === true    Use Uint8Array implementation (fastest)
 *   === false   Use Object implementation (most compatible, even IE6)
 *
 * Browsers that support typed arrays are IE 10+, Firefox 4+, Chrome 7+, Safari 5.1+,
 * Opera 11.6+, iOS 4.2+.
 *
 * Due to various browser bugs, sometimes the Object implementation will be used even
 * when the browser supports typed arrays.
 *
 * Note:
 *
 *   - Firefox 4-29 lacks support for adding new properties to `Uint8Array` instances,
 *     See: https://bugzilla.mozilla.org/show_bug.cgi?id=695438.
 *
 *   - Chrome 9-10 is missing the `TypedArray.prototype.subarray` function.
 *
 *   - IE10 has a broken `TypedArray.prototype.subarray` function which returns arrays of
 *     incorrect length in some situations.

 * We detect these buggy browsers and set `Buffer.TYPED_ARRAY_SUPPORT` to `false` so they
 * get the Object implementation, which is slower but behaves correctly.
 */
Buffer.TYPED_ARRAY_SUPPORT = global.TYPED_ARRAY_SUPPORT !== undefined
  ? global.TYPED_ARRAY_SUPPORT
  : typedArraySupport()

/*
 * Export kMaxLength after typed array support is determined.
 */
exports.kMaxLength = kMaxLength()

function typedArraySupport () {
  try {
    var arr = new Uint8Array(1)
    arr.foo = function () { return 42 }
    return arr.foo() === 42 && // typed array instances can be augmented
        typeof arr.subarray === 'function' && // chrome 9-10 lack `subarray`
        arr.subarray(1, 1).byteLength === 0 // ie10 has broken `subarray`
  } catch (e) {
    return false
  }
}

function kMaxLength () {
  return Buffer.TYPED_ARRAY_SUPPORT
    ? 0x7fffffff
    : 0x3fffffff
}

function createBuffer (that, length) {
  if (kMaxLength() < length) {
    throw new RangeError('Invalid typed array length')
  }
  if (Buffer.TYPED_ARRAY_SUPPORT) {
    // Return an augmented `Uint8Array` instance, for best performance
    that = new Uint8Array(length)
    that.__proto__ = Buffer.prototype
  } else {
    // Fallback: Return an object instance of the Buffer class
    if (that === null) {
      that = new Buffer(length)
    }
    that.length = length
  }

  return that
}

/**
 * The Buffer constructor returns instances of `Uint8Array` that have their
 * prototype changed to `Buffer.prototype`. Furthermore, `Buffer` is a subclass of
 * `Uint8Array`, so the returned instances will have all the node `Buffer` methods
 * and the `Uint8Array` methods. Square bracket notation works as expected -- it
 * returns a single octet.
 *
 * The `Uint8Array` prototype remains unmodified.
 */

function Buffer (arg, encodingOrOffset, length) {
  if (!Buffer.TYPED_ARRAY_SUPPORT && !(this instanceof Buffer)) {
    return new Buffer(arg, encodingOrOffset, length)
  }

  // Common case.
  if (typeof arg === 'number') {
    if (typeof encodingOrOffset === 'string') {
      throw new Error(
        'If encoding is specified then the first argument must be a string'
      )
    }
    return allocUnsafe(this, arg)
  }
  return from(this, arg, encodingOrOffset, length)
}

Buffer.poolSize = 8192 // not used by this implementation

// TODO: Legacy, not needed anymore. Remove in next major version.
Buffer._augment = function (arr) {
  arr.__proto__ = Buffer.prototype
  return arr
}

function from (that, value, encodingOrOffset, length) {
  if (typeof value === 'number') {
    throw new TypeError('"value" argument must not be a number')
  }

  if (typeof ArrayBuffer !== 'undefined' && value instanceof ArrayBuffer) {
    return fromArrayBuffer(that, value, encodingOrOffset, length)
  }

  if (typeof value === 'string') {
    return fromString(that, value, encodingOrOffset)
  }

  return fromObject(that, value)
}

/**
 * Functionally equivalent to Buffer(arg, encoding) but throws a TypeError
 * if value is a number.
 * Buffer.from(str[, encoding])
 * Buffer.from(array)
 * Buffer.from(buffer)
 * Buffer.from(arrayBuffer[, byteOffset[, length]])
 **/
Buffer.from = function (value, encodingOrOffset, length) {
  return from(null, value, encodingOrOffset, length)
}

if (Buffer.TYPED_ARRAY_SUPPORT) {
  Buffer.prototype.__proto__ = Uint8Array.prototype
  Buffer.__proto__ = Uint8Array
  if (typeof Symbol !== 'undefined' && Symbol.species &&
      Buffer[Symbol.species] === Buffer) {
    // Fix subarray() in ES2016. See: https://github.com/feross/buffer/pull/97
    Object.defineProperty(Buffer, Symbol.species, {
      value: null,
      configurable: true
    })
  }
}

function assertSize (size) {
  if (typeof size !== 'number') {
    throw new TypeError('"size" argument must be a number')
  }
}

function alloc (that, size, fill, encoding) {
  assertSize(size)
  if (size <= 0) {
    return createBuffer(that, size)
  }
  if (fill !== undefined) {
    // Only pay attention to encoding if it's a string. This
    // prevents accidentally sending in a number that would
    // be interpretted as a start offset.
    return typeof encoding === 'string'
      ? createBuffer(that, size).fill(fill, encoding)
      : createBuffer(that, size).fill(fill)
  }
  return createBuffer(that, size)
}

/**
 * Creates a new filled Buffer instance.
 * alloc(size[, fill[, encoding]])
 **/
Buffer.alloc = function (size, fill, encoding) {
  return alloc(null, size, fill, encoding)
}

function allocUnsafe (that, size) {
  assertSize(size)
  that = createBuffer(that, size < 0 ? 0 : checked(size) | 0)
  if (!Buffer.TYPED_ARRAY_SUPPORT) {
    for (var i = 0; i < size; i++) {
      that[i] = 0
    }
  }
  return that
}

/**
 * Equivalent to Buffer(num), by default creates a non-zero-filled Buffer instance.
 * */
Buffer.allocUnsafe = function (size) {
  return allocUnsafe(null, size)
}
/**
 * Equivalent to SlowBuffer(num), by default creates a non-zero-filled Buffer instance.
 */
Buffer.allocUnsafeSlow = function (size) {
  return allocUnsafe(null, size)
}

function fromString (that, string, encoding) {
  if (typeof encoding !== 'string' || encoding === '') {
    encoding = 'utf8'
  }

  if (!Buffer.isEncoding(encoding)) {
    throw new TypeError('"encoding" must be a valid string encoding')
  }

  var length = byteLength(string, encoding) | 0
  that = createBuffer(that, length)

  that.write(string, encoding)
  return that
}

function fromArrayLike (that, array) {
  var length = checked(array.length) | 0
  that = createBuffer(that, length)
  for (var i = 0; i < length; i += 1) {
    that[i] = array[i] & 255
  }
  return that
}

function fromArrayBuffer (that, array, byteOffset, length) {
  array.byteLength // this throws if `array` is not a valid ArrayBuffer

  if (byteOffset < 0 || array.byteLength < byteOffset) {
    throw new RangeError('\'offset\' is out of bounds')
  }

  if (array.byteLength < byteOffset + (length || 0)) {
    throw new RangeError('\'length\' is out of bounds')
  }

  if (length === undefined) {
    array = new Uint8Array(array, byteOffset)
  } else {
    array = new Uint8Array(array, byteOffset, length)
  }

  if (Buffer.TYPED_ARRAY_SUPPORT) {
    // Return an augmented `Uint8Array` instance, for best performance
    that = array
    that.__proto__ = Buffer.prototype
  } else {
    // Fallback: Return an object instance of the Buffer class
    that = fromArrayLike(that, array)
  }
  return that
}

function fromObject (that, obj) {
  if (Buffer.isBuffer(obj)) {
    var len = checked(obj.length) | 0
    that = createBuffer(that, len)

    if (that.length === 0) {
      return that
    }

    obj.copy(that, 0, 0, len)
    return that
  }

  if (obj) {
    if ((typeof ArrayBuffer !== 'undefined' &&
        obj.buffer instanceof ArrayBuffer) || 'length' in obj) {
      if (typeof obj.length !== 'number' || isnan(obj.length)) {
        return createBuffer(that, 0)
      }
      return fromArrayLike(that, obj)
    }

    if (obj.type === 'Buffer' && isArray(obj.data)) {
      return fromArrayLike(that, obj.data)
    }
  }

  throw new TypeError('First argument must be a string, Buffer, ArrayBuffer, Array, or array-like object.')
}

function checked (length) {
  // Note: cannot use `length < kMaxLength` here because that fails when
  // length is NaN (which is otherwise coerced to zero.)
  if (length >= kMaxLength()) {
    throw new RangeError('Attempt to allocate Buffer larger than maximum ' +
                         'size: 0x' + kMaxLength().toString(16) + ' bytes')
  }
  return length | 0
}

function SlowBuffer (length) {
  if (+length != length) { // eslint-disable-line eqeqeq
    length = 0
  }
  return Buffer.alloc(+length)
}

Buffer.isBuffer = function isBuffer (b) {
  return !!(b != null && b._isBuffer)
}

Buffer.compare = function compare (a, b) {
  if (!Buffer.isBuffer(a) || !Buffer.isBuffer(b)) {
    throw new TypeError('Arguments must be Buffers')
  }

  if (a === b) return 0

  var x = a.length
  var y = b.length

  for (var i = 0, len = Math.min(x, y); i < len; ++i) {
    if (a[i] !== b[i]) {
      x = a[i]
      y = b[i]
      break
    }
  }

  if (x < y) return -1
  if (y < x) return 1
  return 0
}

Buffer.isEncoding = function isEncoding (encoding) {
  switch (String(encoding).toLowerCase()) {
    case 'hex':
    case 'utf8':
    case 'utf-8':
    case 'ascii':
    case 'binary':
    case 'base64':
    case 'raw':
    case 'ucs2':
    case 'ucs-2':
    case 'utf16le':
    case 'utf-16le':
      return true
    default:
      return false
  }
}

Buffer.concat = function concat (list, length) {
  if (!isArray(list)) {
    throw new TypeError('"list" argument must be an Array of Buffers')
  }

  if (list.length === 0) {
    return Buffer.alloc(0)
  }

  var i
  if (length === undefined) {
    length = 0
    for (i = 0; i < list.length; i++) {
      length += list[i].length
    }
  }

  var buffer = Buffer.allocUnsafe(length)
  var pos = 0
  for (i = 0; i < list.length; i++) {
    var buf = list[i]
    if (!Buffer.isBuffer(buf)) {
      throw new TypeError('"list" argument must be an Array of Buffers')
    }
    buf.copy(buffer, pos)
    pos += buf.length
  }
  return buffer
}

function byteLength (string, encoding) {
  if (Buffer.isBuffer(string)) {
    return string.length
  }
  if (typeof ArrayBuffer !== 'undefined' && typeof ArrayBuffer.isView === 'function' &&
      (ArrayBuffer.isView(string) || string instanceof ArrayBuffer)) {
    return string.byteLength
  }
  if (typeof string !== 'string') {
    string = '' + string
  }

  var len = string.length
  if (len === 0) return 0

  // Use a for loop to avoid recursion
  var loweredCase = false
  for (;;) {
    switch (encoding) {
      case 'ascii':
      case 'binary':
      // Deprecated
      case 'raw':
      case 'raws':
        return len
      case 'utf8':
      case 'utf-8':
      case undefined:
        return utf8ToBytes(string).length
      case 'ucs2':
      case 'ucs-2':
      case 'utf16le':
      case 'utf-16le':
        return len * 2
      case 'hex':
        return len >>> 1
      case 'base64':
        return base64ToBytes(string).length
      default:
        if (loweredCase) return utf8ToBytes(string).length // assume utf8
        encoding = ('' + encoding).toLowerCase()
        loweredCase = true
    }
  }
}
Buffer.byteLength = byteLength

function slowToString (encoding, start, end) {
  var loweredCase = false

  // No need to verify that "this.length <= MAX_UINT32" since it's a read-only
  // property of a typed array.

  // This behaves neither like String nor Uint8Array in that we set start/end
  // to their upper/lower bounds if the value passed is out of range.
  // undefined is handled specially as per ECMA-262 6th Edition,
  // Section 13.3.3.7 Runtime Semantics: KeyedBindingInitialization.
  if (start === undefined || start < 0) {
    start = 0
  }
  // Return early if start > this.length. Done here to prevent potential uint32
  // coercion fail below.
  if (start > this.length) {
    return ''
  }

  if (end === undefined || end > this.length) {
    end = this.length
  }

  if (end <= 0) {
    return ''
  }

  // Force coersion to uint32. This will also coerce falsey/NaN values to 0.
  end >>>= 0
  start >>>= 0

  if (end <= start) {
    return ''
  }

  if (!encoding) encoding = 'utf8'

  while (true) {
    switch (encoding) {
      case 'hex':
        return hexSlice(this, start, end)

      case 'utf8':
      case 'utf-8':
        return utf8Slice(this, start, end)

      case 'ascii':
        return asciiSlice(this, start, end)

      case 'binary':
        return binarySlice(this, start, end)

      case 'base64':
        return base64Slice(this, start, end)

      case 'ucs2':
      case 'ucs-2':
      case 'utf16le':
      case 'utf-16le':
        return utf16leSlice(this, start, end)

      default:
        if (loweredCase) throw new TypeError('Unknown encoding: ' + encoding)
        encoding = (encoding + '').toLowerCase()
        loweredCase = true
    }
  }
}

// The property is used by `Buffer.isBuffer` and `is-buffer` (in Safari 5-7) to detect
// Buffer instances.
Buffer.prototype._isBuffer = true

function swap (b, n, m) {
  var i = b[n]
  b[n] = b[m]
  b[m] = i
}

Buffer.prototype.swap16 = function swap16 () {
  var len = this.length
  if (len % 2 !== 0) {
    throw new RangeError('Buffer size must be a multiple of 16-bits')
  }
  for (var i = 0; i < len; i += 2) {
    swap(this, i, i + 1)
  }
  return this
}

Buffer.prototype.swap32 = function swap32 () {
  var len = this.length
  if (len % 4 !== 0) {
    throw new RangeError('Buffer size must be a multiple of 32-bits')
  }
  for (var i = 0; i < len; i += 4) {
    swap(this, i, i + 3)
    swap(this, i + 1, i + 2)
  }
  return this
}

Buffer.prototype.toString = function toString () {
  var length = this.length | 0
  if (length === 0) return ''
  if (arguments.length === 0) return utf8Slice(this, 0, length)
  return slowToString.apply(this, arguments)
}

Buffer.prototype.equals = function equals (b) {
  if (!Buffer.isBuffer(b)) throw new TypeError('Argument must be a Buffer')
  if (this === b) return true
  return Buffer.compare(this, b) === 0
}

Buffer.prototype.inspect = function inspect () {
  var str = ''
  var max = exports.INSPECT_MAX_BYTES
  if (this.length > 0) {
    str = this.toString('hex', 0, max).match(/.{2}/g).join(' ')
    if (this.length > max) str += ' ... '
  }
  return '<Buffer ' + str + '>'
}

Buffer.prototype.compare = function compare (target, start, end, thisStart, thisEnd) {
  if (!Buffer.isBuffer(target)) {
    throw new TypeError('Argument must be a Buffer')
  }

  if (start === undefined) {
    start = 0
  }
  if (end === undefined) {
    end = target ? target.length : 0
  }
  if (thisStart === undefined) {
    thisStart = 0
  }
  if (thisEnd === undefined) {
    thisEnd = this.length
  }

  if (start < 0 || end > target.length || thisStart < 0 || thisEnd > this.length) {
    throw new RangeError('out of range index')
  }

  if (thisStart >= thisEnd && start >= end) {
    return 0
  }
  if (thisStart >= thisEnd) {
    return -1
  }
  if (start >= end) {
    return 1
  }

  start >>>= 0
  end >>>= 0
  thisStart >>>= 0
  thisEnd >>>= 0

  if (this === target) return 0

  var x = thisEnd - thisStart
  var y = end - start
  var len = Math.min(x, y)

  var thisCopy = this.slice(thisStart, thisEnd)
  var targetCopy = target.slice(start, end)

  for (var i = 0; i < len; ++i) {
    if (thisCopy[i] !== targetCopy[i]) {
      x = thisCopy[i]
      y = targetCopy[i]
      break
    }
  }

  if (x < y) return -1
  if (y < x) return 1
  return 0
}

function arrayIndexOf (arr, val, byteOffset, encoding) {
  var indexSize = 1
  var arrLength = arr.length
  var valLength = val.length

  if (encoding !== undefined) {
    encoding = String(encoding).toLowerCase()
    if (encoding === 'ucs2' || encoding === 'ucs-2' ||
        encoding === 'utf16le' || encoding === 'utf-16le') {
      if (arr.length < 2 || val.length < 2) {
        return -1
      }
      indexSize = 2
      arrLength /= 2
      valLength /= 2
      byteOffset /= 2
    }
  }

  function read (buf, i) {
    if (indexSize === 1) {
      return buf[i]
    } else {
      return buf.readUInt16BE(i * indexSize)
    }
  }

  var foundIndex = -1
  for (var i = 0; byteOffset + i < arrLength; i++) {
    if (read(arr, byteOffset + i) === read(val, foundIndex === -1 ? 0 : i - foundIndex)) {
      if (foundIndex === -1) foundIndex = i
      if (i - foundIndex + 1 === valLength) return (byteOffset + foundIndex) * indexSize
    } else {
      if (foundIndex !== -1) i -= i - foundIndex
      foundIndex = -1
    }
  }
  return -1
}

Buffer.prototype.indexOf = function indexOf (val, byteOffset, encoding) {
  if (typeof byteOffset === 'string') {
    encoding = byteOffset
    byteOffset = 0
  } else if (byteOffset > 0x7fffffff) {
    byteOffset = 0x7fffffff
  } else if (byteOffset < -0x80000000) {
    byteOffset = -0x80000000
  }
  byteOffset >>= 0

  if (this.length === 0) return -1
  if (byteOffset >= this.length) return -1

  // Negative offsets start from the end of the buffer
  if (byteOffset < 0) byteOffset = Math.max(this.length + byteOffset, 0)

  if (typeof val === 'string') {
    val = Buffer.from(val, encoding)
  }

  if (Buffer.isBuffer(val)) {
    // special case: looking for empty string/buffer always fails
    if (val.length === 0) {
      return -1
    }
    return arrayIndexOf(this, val, byteOffset, encoding)
  }
  if (typeof val === 'number') {
    if (Buffer.TYPED_ARRAY_SUPPORT && Uint8Array.prototype.indexOf === 'function') {
      return Uint8Array.prototype.indexOf.call(this, val, byteOffset)
    }
    return arrayIndexOf(this, [ val ], byteOffset, encoding)
  }

  throw new TypeError('val must be string, number or Buffer')
}

Buffer.prototype.includes = function includes (val, byteOffset, encoding) {
  return this.indexOf(val, byteOffset, encoding) !== -1
}

function hexWrite (buf, string, offset, length) {
  offset = Number(offset) || 0
  var remaining = buf.length - offset
  if (!length) {
    length = remaining
  } else {
    length = Number(length)
    if (length > remaining) {
      length = remaining
    }
  }

  // must be an even number of digits
  var strLen = string.length
  if (strLen % 2 !== 0) throw new Error('Invalid hex string')

  if (length > strLen / 2) {
    length = strLen / 2
  }
  for (var i = 0; i < length; i++) {
    var parsed = parseInt(string.substr(i * 2, 2), 16)
    if (isNaN(parsed)) return i
    buf[offset + i] = parsed
  }
  return i
}

function utf8Write (buf, string, offset, length) {
  return blitBuffer(utf8ToBytes(string, buf.length - offset), buf, offset, length)
}

function asciiWrite (buf, string, offset, length) {
  return blitBuffer(asciiToBytes(string), buf, offset, length)
}

function binaryWrite (buf, string, offset, length) {
  return asciiWrite(buf, string, offset, length)
}

function base64Write (buf, string, offset, length) {
  return blitBuffer(base64ToBytes(string), buf, offset, length)
}

function ucs2Write (buf, string, offset, length) {
  return blitBuffer(utf16leToBytes(string, buf.length - offset), buf, offset, length)
}

Buffer.prototype.write = function write (string, offset, length, encoding) {
  // Buffer#write(string)
  if (offset === undefined) {
    encoding = 'utf8'
    length = this.length
    offset = 0
  // Buffer#write(string, encoding)
  } else if (length === undefined && typeof offset === 'string') {
    encoding = offset
    length = this.length
    offset = 0
  // Buffer#write(string, offset[, length][, encoding])
  } else if (isFinite(offset)) {
    offset = offset | 0
    if (isFinite(length)) {
      length = length | 0
      if (encoding === undefined) encoding = 'utf8'
    } else {
      encoding = length
      length = undefined
    }
  // legacy write(string, encoding, offset, length) - remove in v0.13
  } else {
    throw new Error(
      'Buffer.write(string, encoding, offset[, length]) is no longer supported'
    )
  }

  var remaining = this.length - offset
  if (length === undefined || length > remaining) length = remaining

  if ((string.length > 0 && (length < 0 || offset < 0)) || offset > this.length) {
    throw new RangeError('Attempt to write outside buffer bounds')
  }

  if (!encoding) encoding = 'utf8'

  var loweredCase = false
  for (;;) {
    switch (encoding) {
      case 'hex':
        return hexWrite(this, string, offset, length)

      case 'utf8':
      case 'utf-8':
        return utf8Write(this, string, offset, length)

      case 'ascii':
        return asciiWrite(this, string, offset, length)

      case 'binary':
        return binaryWrite(this, string, offset, length)

      case 'base64':
        // Warning: maxLength not taken into account in base64Write
        return base64Write(this, string, offset, length)

      case 'ucs2':
      case 'ucs-2':
      case 'utf16le':
      case 'utf-16le':
        return ucs2Write(this, string, offset, length)

      default:
        if (loweredCase) throw new TypeError('Unknown encoding: ' + encoding)
        encoding = ('' + encoding).toLowerCase()
        loweredCase = true
    }
  }
}

Buffer.prototype.toJSON = function toJSON () {
  return {
    type: 'Buffer',
    data: Array.prototype.slice.call(this._arr || this, 0)
  }
}

function base64Slice (buf, start, end) {
  if (start === 0 && end === buf.length) {
    return base64.fromByteArray(buf)
  } else {
    return base64.fromByteArray(buf.slice(start, end))
  }
}

function utf8Slice (buf, start, end) {
  end = Math.min(buf.length, end)
  var res = []

  var i = start
  while (i < end) {
    var firstByte = buf[i]
    var codePoint = null
    var bytesPerSequence = (firstByte > 0xEF) ? 4
      : (firstByte > 0xDF) ? 3
      : (firstByte > 0xBF) ? 2
      : 1

    if (i + bytesPerSequence <= end) {
      var secondByte, thirdByte, fourthByte, tempCodePoint

      switch (bytesPerSequence) {
        case 1:
          if (firstByte < 0x80) {
            codePoint = firstByte
          }
          break
        case 2:
          secondByte = buf[i + 1]
          if ((secondByte & 0xC0) === 0x80) {
            tempCodePoint = (firstByte & 0x1F) << 0x6 | (secondByte & 0x3F)
            if (tempCodePoint > 0x7F) {
              codePoint = tempCodePoint
            }
          }
          break
        case 3:
          secondByte = buf[i + 1]
          thirdByte = buf[i + 2]
          if ((secondByte & 0xC0) === 0x80 && (thirdByte & 0xC0) === 0x80) {
            tempCodePoint = (firstByte & 0xF) << 0xC | (secondByte & 0x3F) << 0x6 | (thirdByte & 0x3F)
            if (tempCodePoint > 0x7FF && (tempCodePoint < 0xD800 || tempCodePoint > 0xDFFF)) {
              codePoint = tempCodePoint
            }
          }
          break
        case 4:
          secondByte = buf[i + 1]
          thirdByte = buf[i + 2]
          fourthByte = buf[i + 3]
          if ((secondByte & 0xC0) === 0x80 && (thirdByte & 0xC0) === 0x80 && (fourthByte & 0xC0) === 0x80) {
            tempCodePoint = (firstByte & 0xF) << 0x12 | (secondByte & 0x3F) << 0xC | (thirdByte & 0x3F) << 0x6 | (fourthByte & 0x3F)
            if (tempCodePoint > 0xFFFF && tempCodePoint < 0x110000) {
              codePoint = tempCodePoint
            }
          }
      }
    }

    if (codePoint === null) {
      // we did not generate a valid codePoint so insert a
      // replacement char (U+FFFD) and advance only 1 byte
      codePoint = 0xFFFD
      bytesPerSequence = 1
    } else if (codePoint > 0xFFFF) {
      // encode to utf16 (surrogate pair dance)
      codePoint -= 0x10000
      res.push(codePoint >>> 10 & 0x3FF | 0xD800)
      codePoint = 0xDC00 | codePoint & 0x3FF
    }

    res.push(codePoint)
    i += bytesPerSequence
  }

  return decodeCodePointsArray(res)
}

// Based on http://stackoverflow.com/a/22747272/680742, the browser with
// the lowest limit is Chrome, with 0x10000 args.
// We go 1 magnitude less, for safety
var MAX_ARGUMENTS_LENGTH = 0x1000

function decodeCodePointsArray (codePoints) {
  var len = codePoints.length
  if (len <= MAX_ARGUMENTS_LENGTH) {
    return String.fromCharCode.apply(String, codePoints) // avoid extra slice()
  }

  // Decode in chunks to avoid "call stack size exceeded".
  var res = ''
  var i = 0
  while (i < len) {
    res += String.fromCharCode.apply(
      String,
      codePoints.slice(i, i += MAX_ARGUMENTS_LENGTH)
    )
  }
  return res
}

function asciiSlice (buf, start, end) {
  var ret = ''
  end = Math.min(buf.length, end)

  for (var i = start; i < end; i++) {
    ret += String.fromCharCode(buf[i] & 0x7F)
  }
  return ret
}

function binarySlice (buf, start, end) {
  var ret = ''
  end = Math.min(buf.length, end)

  for (var i = start; i < end; i++) {
    ret += String.fromCharCode(buf[i])
  }
  return ret
}

function hexSlice (buf, start, end) {
  var len = buf.length

  if (!start || start < 0) start = 0
  if (!end || end < 0 || end > len) end = len

  var out = ''
  for (var i = start; i < end; i++) {
    out += toHex(buf[i])
  }
  return out
}

function utf16leSlice (buf, start, end) {
  var bytes = buf.slice(start, end)
  var res = ''
  for (var i = 0; i < bytes.length; i += 2) {
    res += String.fromCharCode(bytes[i] + bytes[i + 1] * 256)
  }
  return res
}

Buffer.prototype.slice = function slice (start, end) {
  var len = this.length
  start = ~~start
  end = end === undefined ? len : ~~end

  if (start < 0) {
    start += len
    if (start < 0) start = 0
  } else if (start > len) {
    start = len
  }

  if (end < 0) {
    end += len
    if (end < 0) end = 0
  } else if (end > len) {
    end = len
  }

  if (end < start) end = start

  var newBuf
  if (Buffer.TYPED_ARRAY_SUPPORT) {
    newBuf = this.subarray(start, end)
    newBuf.__proto__ = Buffer.prototype
  } else {
    var sliceLen = end - start
    newBuf = new Buffer(sliceLen, undefined)
    for (var i = 0; i < sliceLen; i++) {
      newBuf[i] = this[i + start]
    }
  }

  return newBuf
}

/*
 * Need to make sure that buffer isn't trying to write out of bounds.
 */
function checkOffset (offset, ext, length) {
  if ((offset % 1) !== 0 || offset < 0) throw new RangeError('offset is not uint')
  if (offset + ext > length) throw new RangeError('Trying to access beyond buffer length')
}

Buffer.prototype.readUIntLE = function readUIntLE (offset, byteLength, noAssert) {
  offset = offset | 0
  byteLength = byteLength | 0
  if (!noAssert) checkOffset(offset, byteLength, this.length)

  var val = this[offset]
  var mul = 1
  var i = 0
  while (++i < byteLength && (mul *= 0x100)) {
    val += this[offset + i] * mul
  }

  return val
}

Buffer.prototype.readUIntBE = function readUIntBE (offset, byteLength, noAssert) {
  offset = offset | 0
  byteLength = byteLength | 0
  if (!noAssert) {
    checkOffset(offset, byteLength, this.length)
  }

  var val = this[offset + --byteLength]
  var mul = 1
  while (byteLength > 0 && (mul *= 0x100)) {
    val += this[offset + --byteLength] * mul
  }

  return val
}

Buffer.prototype.readUInt8 = function readUInt8 (offset, noAssert) {
  if (!noAssert) checkOffset(offset, 1, this.length)
  return this[offset]
}

Buffer.prototype.readUInt16LE = function readUInt16LE (offset, noAssert) {
  if (!noAssert) checkOffset(offset, 2, this.length)
  return this[offset] | (this[offset + 1] << 8)
}

Buffer.prototype.readUInt16BE = function readUInt16BE (offset, noAssert) {
  if (!noAssert) checkOffset(offset, 2, this.length)
  return (this[offset] << 8) | this[offset + 1]
}

Buffer.prototype.readUInt32LE = function readUInt32LE (offset, noAssert) {
  if (!noAssert) checkOffset(offset, 4, this.length)

  return ((this[offset]) |
      (this[offset + 1] << 8) |
      (this[offset + 2] << 16)) +
      (this[offset + 3] * 0x1000000)
}

Buffer.prototype.readUInt32BE = function readUInt32BE (offset, noAssert) {
  if (!noAssert) checkOffset(offset, 4, this.length)

  return (this[offset] * 0x1000000) +
    ((this[offset + 1] << 16) |
    (this[offset + 2] << 8) |
    this[offset + 3])
}

Buffer.prototype.readIntLE = function readIntLE (offset, byteLength, noAssert) {
  offset = offset | 0
  byteLength = byteLength | 0
  if (!noAssert) checkOffset(offset, byteLength, this.length)

  var val = this[offset]
  var mul = 1
  var i = 0
  while (++i < byteLength && (mul *= 0x100)) {
    val += this[offset + i] * mul
  }
  mul *= 0x80

  if (val >= mul) val -= Math.pow(2, 8 * byteLength)

  return val
}

Buffer.prototype.readIntBE = function readIntBE (offset, byteLength, noAssert) {
  offset = offset | 0
  byteLength = byteLength | 0
  if (!noAssert) checkOffset(offset, byteLength, this.length)

  var i = byteLength
  var mul = 1
  var val = this[offset + --i]
  while (i > 0 && (mul *= 0x100)) {
    val += this[offset + --i] * mul
  }
  mul *= 0x80

  if (val >= mul) val -= Math.pow(2, 8 * byteLength)

  return val
}

Buffer.prototype.readInt8 = function readInt8 (offset, noAssert) {
  if (!noAssert) checkOffset(offset, 1, this.length)
  if (!(this[offset] & 0x80)) return (this[offset])
  return ((0xff - this[offset] + 1) * -1)
}

Buffer.prototype.readInt16LE = function readInt16LE (offset, noAssert) {
  if (!noAssert) checkOffset(offset, 2, this.length)
  var val = this[offset] | (this[offset + 1] << 8)
  return (val & 0x8000) ? val | 0xFFFF0000 : val
}

Buffer.prototype.readInt16BE = function readInt16BE (offset, noAssert) {
  if (!noAssert) checkOffset(offset, 2, this.length)
  var val = this[offset + 1] | (this[offset] << 8)
  return (val & 0x8000) ? val | 0xFFFF0000 : val
}

Buffer.prototype.readInt32LE = function readInt32LE (offset, noAssert) {
  if (!noAssert) checkOffset(offset, 4, this.length)

  return (this[offset]) |
    (this[offset + 1] << 8) |
    (this[offset + 2] << 16) |
    (this[offset + 3] << 24)
}

Buffer.prototype.readInt32BE = function readInt32BE (offset, noAssert) {
  if (!noAssert) checkOffset(offset, 4, this.length)

  return (this[offset] << 24) |
    (this[offset + 1] << 16) |
    (this[offset + 2] << 8) |
    (this[offset + 3])
}

Buffer.prototype.readFloatLE = function readFloatLE (offset, noAssert) {
  if (!noAssert) checkOffset(offset, 4, this.length)
  return ieee754.read(this, offset, true, 23, 4)
}

Buffer.prototype.readFloatBE = function readFloatBE (offset, noAssert) {
  if (!noAssert) checkOffset(offset, 4, this.length)
  return ieee754.read(this, offset, false, 23, 4)
}

Buffer.prototype.readDoubleLE = function readDoubleLE (offset, noAssert) {
  if (!noAssert) checkOffset(offset, 8, this.length)
  return ieee754.read(this, offset, true, 52, 8)
}

Buffer.prototype.readDoubleBE = function readDoubleBE (offset, noAssert) {
  if (!noAssert) checkOffset(offset, 8, this.length)
  return ieee754.read(this, offset, false, 52, 8)
}

function checkInt (buf, value, offset, ext, max, min) {
  if (!Buffer.isBuffer(buf)) throw new TypeError('"buffer" argument must be a Buffer instance')
  if (value > max || value < min) throw new RangeError('"value" argument is out of bounds')
  if (offset + ext > buf.length) throw new RangeError('Index out of range')
}

Buffer.prototype.writeUIntLE = function writeUIntLE (value, offset, byteLength, noAssert) {
  value = +value
  offset = offset | 0
  byteLength = byteLength | 0
  if (!noAssert) {
    var maxBytes = Math.pow(2, 8 * byteLength) - 1
    checkInt(this, value, offset, byteLength, maxBytes, 0)
  }

  var mul = 1
  var i = 0
  this[offset] = value & 0xFF
  while (++i < byteLength && (mul *= 0x100)) {
    this[offset + i] = (value / mul) & 0xFF
  }

  return offset + byteLength
}

Buffer.prototype.writeUIntBE = function writeUIntBE (value, offset, byteLength, noAssert) {
  value = +value
  offset = offset | 0
  byteLength = byteLength | 0
  if (!noAssert) {
    var maxBytes = Math.pow(2, 8 * byteLength) - 1
    checkInt(this, value, offset, byteLength, maxBytes, 0)
  }

  var i = byteLength - 1
  var mul = 1
  this[offset + i] = value & 0xFF
  while (--i >= 0 && (mul *= 0x100)) {
    this[offset + i] = (value / mul) & 0xFF
  }

  return offset + byteLength
}

Buffer.prototype.writeUInt8 = function writeUInt8 (value, offset, noAssert) {
  value = +value
  offset = offset | 0
  if (!noAssert) checkInt(this, value, offset, 1, 0xff, 0)
  if (!Buffer.TYPED_ARRAY_SUPPORT) value = Math.floor(value)
  this[offset] = (value & 0xff)
  return offset + 1
}

function objectWriteUInt16 (buf, value, offset, littleEndian) {
  if (value < 0) value = 0xffff + value + 1
  for (var i = 0, j = Math.min(buf.length - offset, 2); i < j; i++) {
    buf[offset + i] = (value & (0xff << (8 * (littleEndian ? i : 1 - i)))) >>>
      (littleEndian ? i : 1 - i) * 8
  }
}

Buffer.prototype.writeUInt16LE = function writeUInt16LE (value, offset, noAssert) {
  value = +value
  offset = offset | 0
  if (!noAssert) checkInt(this, value, offset, 2, 0xffff, 0)
  if (Buffer.TYPED_ARRAY_SUPPORT) {
    this[offset] = (value & 0xff)
    this[offset + 1] = (value >>> 8)
  } else {
    objectWriteUInt16(this, value, offset, true)
  }
  return offset + 2
}

Buffer.prototype.writeUInt16BE = function writeUInt16BE (value, offset, noAssert) {
  value = +value
  offset = offset | 0
  if (!noAssert) checkInt(this, value, offset, 2, 0xffff, 0)
  if (Buffer.TYPED_ARRAY_SUPPORT) {
    this[offset] = (value >>> 8)
    this[offset + 1] = (value & 0xff)
  } else {
    objectWriteUInt16(this, value, offset, false)
  }
  return offset + 2
}

function objectWriteUInt32 (buf, value, offset, littleEndian) {
  if (value < 0) value = 0xffffffff + value + 1
  for (var i = 0, j = Math.min(buf.length - offset, 4); i < j; i++) {
    buf[offset + i] = (value >>> (littleEndian ? i : 3 - i) * 8) & 0xff
  }
}

Buffer.prototype.writeUInt32LE = function writeUInt32LE (value, offset, noAssert) {
  value = +value
  offset = offset | 0
  if (!noAssert) checkInt(this, value, offset, 4, 0xffffffff, 0)
  if (Buffer.TYPED_ARRAY_SUPPORT) {
    this[offset + 3] = (value >>> 24)
    this[offset + 2] = (value >>> 16)
    this[offset + 1] = (value >>> 8)
    this[offset] = (value & 0xff)
  } else {
    objectWriteUInt32(this, value, offset, true)
  }
  return offset + 4
}

Buffer.prototype.writeUInt32BE = function writeUInt32BE (value, offset, noAssert) {
  value = +value
  offset = offset | 0
  if (!noAssert) checkInt(this, value, offset, 4, 0xffffffff, 0)
  if (Buffer.TYPED_ARRAY_SUPPORT) {
    this[offset] = (value >>> 24)
    this[offset + 1] = (value >>> 16)
    this[offset + 2] = (value >>> 8)
    this[offset + 3] = (value & 0xff)
  } else {
    objectWriteUInt32(this, value, offset, false)
  }
  return offset + 4
}

Buffer.prototype.writeIntLE = function writeIntLE (value, offset, byteLength, noAssert) {
  value = +value
  offset = offset | 0
  if (!noAssert) {
    var limit = Math.pow(2, 8 * byteLength - 1)

    checkInt(this, value, offset, byteLength, limit - 1, -limit)
  }

  var i = 0
  var mul = 1
  var sub = 0
  this[offset] = value & 0xFF
  while (++i < byteLength && (mul *= 0x100)) {
    if (value < 0 && sub === 0 && this[offset + i - 1] !== 0) {
      sub = 1
    }
    this[offset + i] = ((value / mul) >> 0) - sub & 0xFF
  }

  return offset + byteLength
}

Buffer.prototype.writeIntBE = function writeIntBE (value, offset, byteLength, noAssert) {
  value = +value
  offset = offset | 0
  if (!noAssert) {
    var limit = Math.pow(2, 8 * byteLength - 1)

    checkInt(this, value, offset, byteLength, limit - 1, -limit)
  }

  var i = byteLength - 1
  var mul = 1
  var sub = 0
  this[offset + i] = value & 0xFF
  while (--i >= 0 && (mul *= 0x100)) {
    if (value < 0 && sub === 0 && this[offset + i + 1] !== 0) {
      sub = 1
    }
    this[offset + i] = ((value / mul) >> 0) - sub & 0xFF
  }

  return offset + byteLength
}

Buffer.prototype.writeInt8 = function writeInt8 (value, offset, noAssert) {
  value = +value
  offset = offset | 0
  if (!noAssert) checkInt(this, value, offset, 1, 0x7f, -0x80)
  if (!Buffer.TYPED_ARRAY_SUPPORT) value = Math.floor(value)
  if (value < 0) value = 0xff + value + 1
  this[offset] = (value & 0xff)
  return offset + 1
}

Buffer.prototype.writeInt16LE = function writeInt16LE (value, offset, noAssert) {
  value = +value
  offset = offset | 0
  if (!noAssert) checkInt(this, value, offset, 2, 0x7fff, -0x8000)
  if (Buffer.TYPED_ARRAY_SUPPORT) {
    this[offset] = (value & 0xff)
    this[offset + 1] = (value >>> 8)
  } else {
    objectWriteUInt16(this, value, offset, true)
  }
  return offset + 2
}

Buffer.prototype.writeInt16BE = function writeInt16BE (value, offset, noAssert) {
  value = +value
  offset = offset | 0
  if (!noAssert) checkInt(this, value, offset, 2, 0x7fff, -0x8000)
  if (Buffer.TYPED_ARRAY_SUPPORT) {
    this[offset] = (value >>> 8)
    this[offset + 1] = (value & 0xff)
  } else {
    objectWriteUInt16(this, value, offset, false)
  }
  return offset + 2
}

Buffer.prototype.writeInt32LE = function writeInt32LE (value, offset, noAssert) {
  value = +value
  offset = offset | 0
  if (!noAssert) checkInt(this, value, offset, 4, 0x7fffffff, -0x80000000)
  if (Buffer.TYPED_ARRAY_SUPPORT) {
    this[offset] = (value & 0xff)
    this[offset + 1] = (value >>> 8)
    this[offset + 2] = (value >>> 16)
    this[offset + 3] = (value >>> 24)
  } else {
    objectWriteUInt32(this, value, offset, true)
  }
  return offset + 4
}

Buffer.prototype.writeInt32BE = function writeInt32BE (value, offset, noAssert) {
  value = +value
  offset = offset | 0
  if (!noAssert) checkInt(this, value, offset, 4, 0x7fffffff, -0x80000000)
  if (value < 0) value = 0xffffffff + value + 1
  if (Buffer.TYPED_ARRAY_SUPPORT) {
    this[offset] = (value >>> 24)
    this[offset + 1] = (value >>> 16)
    this[offset + 2] = (value >>> 8)
    this[offset + 3] = (value & 0xff)
  } else {
    objectWriteUInt32(this, value, offset, false)
  }
  return offset + 4
}

function checkIEEE754 (buf, value, offset, ext, max, min) {
  if (offset + ext > buf.length) throw new RangeError('Index out of range')
  if (offset < 0) throw new RangeError('Index out of range')
}

function writeFloat (buf, value, offset, littleEndian, noAssert) {
  if (!noAssert) {
    checkIEEE754(buf, value, offset, 4, 3.4028234663852886e+38, -3.4028234663852886e+38)
  }
  ieee754.write(buf, value, offset, littleEndian, 23, 4)
  return offset + 4
}

Buffer.prototype.writeFloatLE = function writeFloatLE (value, offset, noAssert) {
  return writeFloat(this, value, offset, true, noAssert)
}

Buffer.prototype.writeFloatBE = function writeFloatBE (value, offset, noAssert) {
  return writeFloat(this, value, offset, false, noAssert)
}

function writeDouble (buf, value, offset, littleEndian, noAssert) {
  if (!noAssert) {
    checkIEEE754(buf, value, offset, 8, 1.7976931348623157E+308, -1.7976931348623157E+308)
  }
  ieee754.write(buf, value, offset, littleEndian, 52, 8)
  return offset + 8
}

Buffer.prototype.writeDoubleLE = function writeDoubleLE (value, offset, noAssert) {
  return writeDouble(this, value, offset, true, noAssert)
}

Buffer.prototype.writeDoubleBE = function writeDoubleBE (value, offset, noAssert) {
  return writeDouble(this, value, offset, false, noAssert)
}

// copy(targetBuffer, targetStart=0, sourceStart=0, sourceEnd=buffer.length)
Buffer.prototype.copy = function copy (target, targetStart, start, end) {
  if (!start) start = 0
  if (!end && end !== 0) end = this.length
  if (targetStart >= target.length) targetStart = target.length
  if (!targetStart) targetStart = 0
  if (end > 0 && end < start) end = start

  // Copy 0 bytes; we're done
  if (end === start) return 0
  if (target.length === 0 || this.length === 0) return 0

  // Fatal error conditions
  if (targetStart < 0) {
    throw new RangeError('targetStart out of bounds')
  }
  if (start < 0 || start >= this.length) throw new RangeError('sourceStart out of bounds')
  if (end < 0) throw new RangeError('sourceEnd out of bounds')

  // Are we oob?
  if (end > this.length) end = this.length
  if (target.length - targetStart < end - start) {
    end = target.length - targetStart + start
  }

  var len = end - start
  var i

  if (this === target && start < targetStart && targetStart < end) {
    // descending copy from end
    for (i = len - 1; i >= 0; i--) {
      target[i + targetStart] = this[i + start]
    }
  } else if (len < 1000 || !Buffer.TYPED_ARRAY_SUPPORT) {
    // ascending copy from start
    for (i = 0; i < len; i++) {
      target[i + targetStart] = this[i + start]
    }
  } else {
    Uint8Array.prototype.set.call(
      target,
      this.subarray(start, start + len),
      targetStart
    )
  }

  return len
}

// Usage:
//    buffer.fill(number[, offset[, end]])
//    buffer.fill(buffer[, offset[, end]])
//    buffer.fill(string[, offset[, end]][, encoding])
Buffer.prototype.fill = function fill (val, start, end, encoding) {
  // Handle string cases:
  if (typeof val === 'string') {
    if (typeof start === 'string') {
      encoding = start
      start = 0
      end = this.length
    } else if (typeof end === 'string') {
      encoding = end
      end = this.length
    }
    if (val.length === 1) {
      var code = val.charCodeAt(0)
      if (code < 256) {
        val = code
      }
    }
    if (encoding !== undefined && typeof encoding !== 'string') {
      throw new TypeError('encoding must be a string')
    }
    if (typeof encoding === 'string' && !Buffer.isEncoding(encoding)) {
      throw new TypeError('Unknown encoding: ' + encoding)
    }
  } else if (typeof val === 'number') {
    val = val & 255
  }

  // Invalid ranges are not set to a default, so can range check early.
  if (start < 0 || this.length < start || this.length < end) {
    throw new RangeError('Out of range index')
  }

  if (end <= start) {
    return this
  }

  start = start >>> 0
  end = end === undefined ? this.length : end >>> 0

  if (!val) val = 0

  var i
  if (typeof val === 'number') {
    for (i = start; i < end; i++) {
      this[i] = val
    }
  } else {
    var bytes = Buffer.isBuffer(val)
      ? val
      : utf8ToBytes(new Buffer(val, encoding).toString())
    var len = bytes.length
    for (i = 0; i < end - start; i++) {
      this[i + start] = bytes[i % len]
    }
  }

  return this
}

// HELPER FUNCTIONS
// ================

var INVALID_BASE64_RE = /[^+\/0-9A-Za-z-_]/g

function base64clean (str) {
  // Node strips out invalid characters like \n and \t from the string, base64-js does not
  str = stringtrim(str).replace(INVALID_BASE64_RE, '')
  // Node converts strings with length < 2 to ''
  if (str.length < 2) return ''
  // Node allows for non-padded base64 strings (missing trailing ===), base64-js does not
  while (str.length % 4 !== 0) {
    str = str + '='
  }
  return str
}

function stringtrim (str) {
  if (str.trim) return str.trim()
  return str.replace(/^\s+|\s+$/g, '')
}

function toHex (n) {
  if (n < 16) return '0' + n.toString(16)
  return n.toString(16)
}

function utf8ToBytes (string, units) {
  units = units || Infinity
  var codePoint
  var length = string.length
  var leadSurrogate = null
  var bytes = []

  for (var i = 0; i < length; i++) {
    codePoint = string.charCodeAt(i)

    // is surrogate component
    if (codePoint > 0xD7FF && codePoint < 0xE000) {
      // last char was a lead
      if (!leadSurrogate) {
        // no lead yet
        if (codePoint > 0xDBFF) {
          // unexpected trail
          if ((units -= 3) > -1) bytes.push(0xEF, 0xBF, 0xBD)
          continue
        } else if (i + 1 === length) {
          // unpaired lead
          if ((units -= 3) > -1) bytes.push(0xEF, 0xBF, 0xBD)
          continue
        }

        // valid lead
        leadSurrogate = codePoint

        continue
      }

      // 2 leads in a row
      if (codePoint < 0xDC00) {
        if ((units -= 3) > -1) bytes.push(0xEF, 0xBF, 0xBD)
        leadSurrogate = codePoint
        continue
      }

      // valid surrogate pair
      codePoint = (leadSurrogate - 0xD800 << 10 | codePoint - 0xDC00) + 0x10000
    } else if (leadSurrogate) {
      // valid bmp char, but last char was a lead
      if ((units -= 3) > -1) bytes.push(0xEF, 0xBF, 0xBD)
    }

    leadSurrogate = null

    // encode utf8
    if (codePoint < 0x80) {
      if ((units -= 1) < 0) break
      bytes.push(codePoint)
    } else if (codePoint < 0x800) {
      if ((units -= 2) < 0) break
      bytes.push(
        codePoint >> 0x6 | 0xC0,
        codePoint & 0x3F | 0x80
      )
    } else if (codePoint < 0x10000) {
      if ((units -= 3) < 0) break
      bytes.push(
        codePoint >> 0xC | 0xE0,
        codePoint >> 0x6 & 0x3F | 0x80,
        codePoint & 0x3F | 0x80
      )
    } else if (codePoint < 0x110000) {
      if ((units -= 4) < 0) break
      bytes.push(
        codePoint >> 0x12 | 0xF0,
        codePoint >> 0xC & 0x3F | 0x80,
        codePoint >> 0x6 & 0x3F | 0x80,
        codePoint & 0x3F | 0x80
      )
    } else {
      throw new Error('Invalid code point')
    }
  }

  return bytes
}

function asciiToBytes (str) {
  var byteArray = []
  for (var i = 0; i < str.length; i++) {
    // Node's code seems to be doing this and not & 0x7F..
    byteArray.push(str.charCodeAt(i) & 0xFF)
  }
  return byteArray
}

function utf16leToBytes (str, units) {
  var c, hi, lo
  var byteArray = []
  for (var i = 0; i < str.length; i++) {
    if ((units -= 2) < 0) break

    c = str.charCodeAt(i)
    hi = c >> 8
    lo = c % 256
    byteArray.push(lo)
    byteArray.push(hi)
  }

  return byteArray
}

function base64ToBytes (str) {
  return base64.toByteArray(base64clean(str))
}

function blitBuffer (src, dst, offset, length) {
  for (var i = 0; i < length; i++) {
    if ((i + offset >= dst.length) || (i >= src.length)) break
    dst[i + offset] = src[i]
  }
  return i
}

function isnan (val) {
  return val !== val // eslint-disable-line no-self-compare
}

}).call(this,typeof global !== "undefined" ? global : typeof self !== "undefined" ? self : typeof window !== "undefined" ? window : {})
},{"base64-js":3,"ieee754":300,"isarray":301}],5:[function(require,module,exports){
require('../../modules/core.regexp.escape');
module.exports = require('../../modules/_core').RegExp.escape;
},{"../../modules/_core":26,"../../modules/core.regexp.escape":123}],6:[function(require,module,exports){
module.exports = function(it){
  if(typeof it != 'function')throw TypeError(it + ' is not a function!');
  return it;
};
},{}],7:[function(require,module,exports){
var cof = require('./_cof');
module.exports = function(it, msg){
  if(typeof it != 'number' && cof(it) != 'Number')throw TypeError(msg);
  return +it;
};
},{"./_cof":21}],8:[function(require,module,exports){
// 22.1.3.31 Array.prototype[@@unscopables]
var UNSCOPABLES = require('./_wks')('unscopables')
  , ArrayProto  = Array.prototype;
if(ArrayProto[UNSCOPABLES] == undefined)require('./_hide')(ArrayProto, UNSCOPABLES, {});
module.exports = function(key){
  ArrayProto[UNSCOPABLES][key] = true;
};
},{"./_hide":43,"./_wks":120}],9:[function(require,module,exports){
module.exports = function(it, Constructor, name, forbiddenField){
  if(!(it instanceof Constructor) || (forbiddenField !== undefined && forbiddenField in it)){
    throw TypeError(name + ': incorrect invocation!');
  } return it;
};
},{}],10:[function(require,module,exports){
var isObject = require('./_is-object');
module.exports = function(it){
  if(!isObject(it))throw TypeError(it + ' is not an object!');
  return it;
};
},{"./_is-object":52}],11:[function(require,module,exports){
// 22.1.3.3 Array.prototype.copyWithin(target, start, end = this.length)
'use strict';
var toObject = require('./_to-object')
  , toIndex  = require('./_to-index')
  , toLength = require('./_to-length');

module.exports = [].copyWithin || function copyWithin(target/*= 0*/, start/*= 0, end = @length*/){
  var O     = toObject(this)
    , len   = toLength(O.length)
    , to    = toIndex(target, len)
    , from  = toIndex(start, len)
    , end   = arguments.length > 2 ? arguments[2] : undefined
    , count = Math.min((end === undefined ? len : toIndex(end, len)) - from, len - to)
    , inc   = 1;
  if(from < to && to < from + count){
    inc  = -1;
    from += count - 1;
    to   += count - 1;
  }
  while(count-- > 0){
    if(from in O)O[to] = O[from];
    else delete O[to];
    to   += inc;
    from += inc;
  } return O;
};
},{"./_to-index":108,"./_to-length":111,"./_to-object":112}],12:[function(require,module,exports){
// 22.1.3.6 Array.prototype.fill(value, start = 0, end = this.length)
'use strict';
var toObject = require('./_to-object')
  , toIndex  = require('./_to-index')
  , toLength = require('./_to-length');
module.exports = function fill(value /*, start = 0, end = @length */){
  var O      = toObject(this)
    , length = toLength(O.length)
    , aLen   = arguments.length
    , index  = toIndex(aLen > 1 ? arguments[1] : undefined, length)
    , end    = aLen > 2 ? arguments[2] : undefined
    , endPos = end === undefined ? length : toIndex(end, length);
  while(endPos > index)O[index++] = value;
  return O;
};
},{"./_to-index":108,"./_to-length":111,"./_to-object":112}],13:[function(require,module,exports){
var forOf = require('./_for-of');

module.exports = function(iter, ITERATOR){
  var result = [];
  forOf(iter, false, result.push, result, ITERATOR);
  return result;
};

},{"./_for-of":40}],14:[function(require,module,exports){
// false -> Array#indexOf
// true  -> Array#includes
var toIObject = require('./_to-iobject')
  , toLength  = require('./_to-length')
  , toIndex   = require('./_to-index');
module.exports = function(IS_INCLUDES){
  return function($this, el, fromIndex){
    var O      = toIObject($this)
      , length = toLength(O.length)
      , index  = toIndex(fromIndex, length)
      , value;
    // Array#includes uses SameValueZero equality algorithm
    if(IS_INCLUDES && el != el)while(length > index){
      value = O[index++];
      if(value != value)return true;
    // Array#toIndex ignores holes, Array#includes - not
    } else for(;length > index; index++)if(IS_INCLUDES || index in O){
      if(O[index] === el)return IS_INCLUDES || index || 0;
    } return !IS_INCLUDES && -1;
  };
};
},{"./_to-index":108,"./_to-iobject":110,"./_to-length":111}],15:[function(require,module,exports){
// 0 -> Array#forEach
// 1 -> Array#map
// 2 -> Array#filter
// 3 -> Array#some
// 4 -> Array#every
// 5 -> Array#find
// 6 -> Array#findIndex
var ctx      = require('./_ctx')
  , IObject  = require('./_iobject')
  , toObject = require('./_to-object')
  , toLength = require('./_to-length')
  , asc      = require('./_array-species-create');
module.exports = function(TYPE, $create){
  var IS_MAP        = TYPE == 1
    , IS_FILTER     = TYPE == 2
    , IS_SOME       = TYPE == 3
    , IS_EVERY      = TYPE == 4
    , IS_FIND_INDEX = TYPE == 6
    , NO_HOLES      = TYPE == 5 || IS_FIND_INDEX
    , create        = $create || asc;
  return function($this, callbackfn, that){
    var O      = toObject($this)
      , self   = IObject(O)
      , f      = ctx(callbackfn, that, 3)
      , length = toLength(self.length)
      , index  = 0
      , result = IS_MAP ? create($this, length) : IS_FILTER ? create($this, 0) : undefined
      , val, res;
    for(;length > index; index++)if(NO_HOLES || index in self){
      val = self[index];
      res = f(val, index, O);
      if(TYPE){
        if(IS_MAP)result[index] = res;            // map
        else if(res)switch(TYPE){
          case 3: return true;                    // some
          case 5: return val;                     // find
          case 6: return index;                   // findIndex
          case 2: result.push(val);               // filter
        } else if(IS_EVERY)return false;          // every
      }
    }
    return IS_FIND_INDEX ? -1 : IS_SOME || IS_EVERY ? IS_EVERY : result;
  };
};
},{"./_array-species-create":18,"./_ctx":28,"./_iobject":48,"./_to-length":111,"./_to-object":112}],16:[function(require,module,exports){
var aFunction = require('./_a-function')
  , toObject  = require('./_to-object')
  , IObject   = require('./_iobject')
  , toLength  = require('./_to-length');

module.exports = function(that, callbackfn, aLen, memo, isRight){
  aFunction(callbackfn);
  var O      = toObject(that)
    , self   = IObject(O)
    , length = toLength(O.length)
    , index  = isRight ? length - 1 : 0
    , i      = isRight ? -1 : 1;
  if(aLen < 2)for(;;){
    if(index in self){
      memo = self[index];
      index += i;
      break;
    }
    index += i;
    if(isRight ? index < 0 : length <= index){
      throw TypeError('Reduce of empty array with no initial value');
    }
  }
  for(;isRight ? index >= 0 : length > index; index += i)if(index in self){
    memo = callbackfn(memo, self[index], index, O);
  }
  return memo;
};
},{"./_a-function":6,"./_iobject":48,"./_to-length":111,"./_to-object":112}],17:[function(require,module,exports){
var isObject = require('./_is-object')
  , isArray  = require('./_is-array')
  , SPECIES  = require('./_wks')('species');

module.exports = function(original){
  var C;
  if(isArray(original)){
    C = original.constructor;
    // cross-realm fallback
    if(typeof C == 'function' && (C === Array || isArray(C.prototype)))C = undefined;
    if(isObject(C)){
      C = C[SPECIES];
      if(C === null)C = undefined;
    }
  } return C === undefined ? Array : C;
};
},{"./_is-array":50,"./_is-object":52,"./_wks":120}],18:[function(require,module,exports){
// 9.4.2.3 ArraySpeciesCreate(originalArray, length)
var speciesConstructor = require('./_array-species-constructor');

module.exports = function(original, length){
  return new (speciesConstructor(original))(length);
};
},{"./_array-species-constructor":17}],19:[function(require,module,exports){
'use strict';
var aFunction  = require('./_a-function')
  , isObject   = require('./_is-object')
  , invoke     = require('./_invoke')
  , arraySlice = [].slice
  , factories  = {};

var construct = function(F, len, args){
  if(!(len in factories)){
    for(var n = [], i = 0; i < len; i++)n[i] = 'a[' + i + ']';
    factories[len] = Function('F,a', 'return new F(' + n.join(',') + ')');
  } return factories[len](F, args);
};

module.exports = Function.bind || function bind(that /*, args... */){
  var fn       = aFunction(this)
    , partArgs = arraySlice.call(arguments, 1);
  var bound = function(/* args... */){
    var args = partArgs.concat(arraySlice.call(arguments));
    return this instanceof bound ? construct(fn, args.length, args) : invoke(fn, args, that);
  };
  if(isObject(fn.prototype))bound.prototype = fn.prototype;
  return bound;
};
},{"./_a-function":6,"./_invoke":47,"./_is-object":52}],20:[function(require,module,exports){
// getting tag from 19.1.3.6 Object.prototype.toString()
var cof = require('./_cof')
  , TAG = require('./_wks')('toStringTag')
  // ES3 wrong here
  , ARG = cof(function(){ return arguments; }()) == 'Arguments';

// fallback for IE11 Script Access Denied error
var tryGet = function(it, key){
  try {
    return it[key];
  } catch(e){ /* empty */ }
};

module.exports = function(it){
  var O, T, B;
  return it === undefined ? 'Undefined' : it === null ? 'Null'
    // @@toStringTag case
    : typeof (T = tryGet(O = Object(it), TAG)) == 'string' ? T
    // builtinTag case
    : ARG ? cof(O)
    // ES3 arguments fallback
    : (B = cof(O)) == 'Object' && typeof O.callee == 'function' ? 'Arguments' : B;
};
},{"./_cof":21,"./_wks":120}],21:[function(require,module,exports){
var toString = {}.toString;

module.exports = function(it){
  return toString.call(it).slice(8, -1);
};
},{}],22:[function(require,module,exports){
'use strict';
var dP          = require('./_object-dp').f
  , create      = require('./_object-create')
  , hide        = require('./_hide')
  , redefineAll = require('./_redefine-all')
  , ctx         = require('./_ctx')
  , anInstance  = require('./_an-instance')
  , defined     = require('./_defined')
  , forOf       = require('./_for-of')
  , $iterDefine = require('./_iter-define')
  , step        = require('./_iter-step')
  , setSpecies  = require('./_set-species')
  , DESCRIPTORS = require('./_descriptors')
  , fastKey     = require('./_meta').fastKey
  , SIZE        = DESCRIPTORS ? '_s' : 'size';

var getEntry = function(that, key){
  // fast case
  var index = fastKey(key), entry;
  if(index !== 'F')return that._i[index];
  // frozen object case
  for(entry = that._f; entry; entry = entry.n){
    if(entry.k == key)return entry;
  }
};

module.exports = {
  getConstructor: function(wrapper, NAME, IS_MAP, ADDER){
    var C = wrapper(function(that, iterable){
      anInstance(that, C, NAME, '_i');
      that._i = create(null); // index
      that._f = undefined;    // first entry
      that._l = undefined;    // last entry
      that[SIZE] = 0;         // size
      if(iterable != undefined)forOf(iterable, IS_MAP, that[ADDER], that);
    });
    redefineAll(C.prototype, {
      // 23.1.3.1 Map.prototype.clear()
      // 23.2.3.2 Set.prototype.clear()
      clear: function clear(){
        for(var that = this, data = that._i, entry = that._f; entry; entry = entry.n){
          entry.r = true;
          if(entry.p)entry.p = entry.p.n = undefined;
          delete data[entry.i];
        }
        that._f = that._l = undefined;
        that[SIZE] = 0;
      },
      // 23.1.3.3 Map.prototype.delete(key)
      // 23.2.3.4 Set.prototype.delete(value)
      'delete': function(key){
        var that  = this
          , entry = getEntry(that, key);
        if(entry){
          var next = entry.n
            , prev = entry.p;
          delete that._i[entry.i];
          entry.r = true;
          if(prev)prev.n = next;
          if(next)next.p = prev;
          if(that._f == entry)that._f = next;
          if(that._l == entry)that._l = prev;
          that[SIZE]--;
        } return !!entry;
      },
      // 23.2.3.6 Set.prototype.forEach(callbackfn, thisArg = undefined)
      // 23.1.3.5 Map.prototype.forEach(callbackfn, thisArg = undefined)
      forEach: function forEach(callbackfn /*, that = undefined */){
        anInstance(this, C, 'forEach');
        var f = ctx(callbackfn, arguments.length > 1 ? arguments[1] : undefined, 3)
          , entry;
        while(entry = entry ? entry.n : this._f){
          f(entry.v, entry.k, this);
          // revert to the last existing entry
          while(entry && entry.r)entry = entry.p;
        }
      },
      // 23.1.3.7 Map.prototype.has(key)
      // 23.2.3.7 Set.prototype.has(value)
      has: function has(key){
        return !!getEntry(this, key);
      }
    });
    if(DESCRIPTORS)dP(C.prototype, 'size', {
      get: function(){
        return defined(this[SIZE]);
      }
    });
    return C;
  },
  def: function(that, key, value){
    var entry = getEntry(that, key)
      , prev, index;
    // change existing entry
    if(entry){
      entry.v = value;
    // create new entry
    } else {
      that._l = entry = {
        i: index = fastKey(key, true), // <- index
        k: key,                        // <- key
        v: value,                      // <- value
        p: prev = that._l,             // <- previous entry
        n: undefined,                  // <- next entry
        r: false                       // <- removed
      };
      if(!that._f)that._f = entry;
      if(prev)prev.n = entry;
      that[SIZE]++;
      // add to index
      if(index !== 'F')that._i[index] = entry;
    } return that;
  },
  getEntry: getEntry,
  setStrong: function(C, NAME, IS_MAP){
    // add .keys, .values, .entries, [@@iterator]
    // 23.1.3.4, 23.1.3.8, 23.1.3.11, 23.1.3.12, 23.2.3.5, 23.2.3.8, 23.2.3.10, 23.2.3.11
    $iterDefine(C, NAME, function(iterated, kind){
      this._t = iterated;  // target
      this._k = kind;      // kind
      this._l = undefined; // previous
    }, function(){
      var that  = this
        , kind  = that._k
        , entry = that._l;
      // revert to the last existing entry
      while(entry && entry.r)entry = entry.p;
      // get next entry
      if(!that._t || !(that._l = entry = entry ? entry.n : that._t._f)){
        // or finish the iteration
        that._t = undefined;
        return step(1);
      }
      // return step by kind
      if(kind == 'keys'  )return step(0, entry.k);
      if(kind == 'values')return step(0, entry.v);
      return step(0, [entry.k, entry.v]);
    }, IS_MAP ? 'entries' : 'values' , !IS_MAP, true);

    // add [@@species], 23.1.2.2, 23.2.2.2
    setSpecies(NAME);
  }
};
},{"./_an-instance":9,"./_ctx":28,"./_defined":30,"./_descriptors":31,"./_for-of":40,"./_hide":43,"./_iter-define":56,"./_iter-step":58,"./_meta":65,"./_object-create":69,"./_object-dp":70,"./_redefine-all":89,"./_set-species":94}],23:[function(require,module,exports){
// https://github.com/DavidBruant/Map-Set.prototype.toJSON
var classof = require('./_classof')
  , from    = require('./_array-from-iterable');
module.exports = function(NAME){
  return function toJSON(){
    if(classof(this) != NAME)throw TypeError(NAME + "#toJSON isn't generic");
    return from(this);
  };
};
},{"./_array-from-iterable":13,"./_classof":20}],24:[function(require,module,exports){
'use strict';
var redefineAll       = require('./_redefine-all')
  , getWeak           = require('./_meta').getWeak
  , anObject          = require('./_an-object')
  , isObject          = require('./_is-object')
  , anInstance        = require('./_an-instance')
  , forOf             = require('./_for-of')
  , createArrayMethod = require('./_array-methods')
  , $has              = require('./_has')
  , arrayFind         = createArrayMethod(5)
  , arrayFindIndex    = createArrayMethod(6)
  , id                = 0;

// fallback for uncaught frozen keys
var uncaughtFrozenStore = function(that){
  return that._l || (that._l = new UncaughtFrozenStore);
};
var UncaughtFrozenStore = function(){
  this.a = [];
};
var findUncaughtFrozen = function(store, key){
  return arrayFind(store.a, function(it){
    return it[0] === key;
  });
};
UncaughtFrozenStore.prototype = {
  get: function(key){
    var entry = findUncaughtFrozen(this, key);
    if(entry)return entry[1];
  },
  has: function(key){
    return !!findUncaughtFrozen(this, key);
  },
  set: function(key, value){
    var entry = findUncaughtFrozen(this, key);
    if(entry)entry[1] = value;
    else this.a.push([key, value]);
  },
  'delete': function(key){
    var index = arrayFindIndex(this.a, function(it){
      return it[0] === key;
    });
    if(~index)this.a.splice(index, 1);
    return !!~index;
  }
};

module.exports = {
  getConstructor: function(wrapper, NAME, IS_MAP, ADDER){
    var C = wrapper(function(that, iterable){
      anInstance(that, C, NAME, '_i');
      that._i = id++;      // collection id
      that._l = undefined; // leak store for uncaught frozen objects
      if(iterable != undefined)forOf(iterable, IS_MAP, that[ADDER], that);
    });
    redefineAll(C.prototype, {
      // 23.3.3.2 WeakMap.prototype.delete(key)
      // 23.4.3.3 WeakSet.prototype.delete(value)
      'delete': function(key){
        if(!isObject(key))return false;
        var data = getWeak(key);
        if(data === true)return uncaughtFrozenStore(this)['delete'](key);
        return data && $has(data, this._i) && delete data[this._i];
      },
      // 23.3.3.4 WeakMap.prototype.has(key)
      // 23.4.3.4 WeakSet.prototype.has(value)
      has: function has(key){
        if(!isObject(key))return false;
        var data = getWeak(key);
        if(data === true)return uncaughtFrozenStore(this).has(key);
        return data && $has(data, this._i);
      }
    });
    return C;
  },
  def: function(that, key, value){
    var data = getWeak(anObject(key), true);
    if(data === true)uncaughtFrozenStore(that).set(key, value);
    else data[that._i] = value;
    return that;
  },
  ufstore: uncaughtFrozenStore
};
},{"./_an-instance":9,"./_an-object":10,"./_array-methods":15,"./_for-of":40,"./_has":42,"./_is-object":52,"./_meta":65,"./_redefine-all":89}],25:[function(require,module,exports){
'use strict';
var global            = require('./_global')
  , $export           = require('./_export')
  , redefine          = require('./_redefine')
  , redefineAll       = require('./_redefine-all')
  , meta              = require('./_meta')
  , forOf             = require('./_for-of')
  , anInstance        = require('./_an-instance')
  , isObject          = require('./_is-object')
  , fails             = require('./_fails')
  , $iterDetect       = require('./_iter-detect')
  , setToStringTag    = require('./_set-to-string-tag')
  , inheritIfRequired = require('./_inherit-if-required');

module.exports = function(NAME, wrapper, methods, common, IS_MAP, IS_WEAK){
  var Base  = global[NAME]
    , C     = Base
    , ADDER = IS_MAP ? 'set' : 'add'
    , proto = C && C.prototype
    , O     = {};
  var fixMethod = function(KEY){
    var fn = proto[KEY];
    redefine(proto, KEY,
      KEY == 'delete' ? function(a){
        return IS_WEAK && !isObject(a) ? false : fn.call(this, a === 0 ? 0 : a);
      } : KEY == 'has' ? function has(a){
        return IS_WEAK && !isObject(a) ? false : fn.call(this, a === 0 ? 0 : a);
      } : KEY == 'get' ? function get(a){
        return IS_WEAK && !isObject(a) ? undefined : fn.call(this, a === 0 ? 0 : a);
      } : KEY == 'add' ? function add(a){ fn.call(this, a === 0 ? 0 : a); return this; }
        : function set(a, b){ fn.call(this, a === 0 ? 0 : a, b); return this; }
    );
  };
  if(typeof C != 'function' || !(IS_WEAK || proto.forEach && !fails(function(){
    new C().entries().next();
  }))){
    // create collection constructor
    C = common.getConstructor(wrapper, NAME, IS_MAP, ADDER);
    redefineAll(C.prototype, methods);
    meta.NEED = true;
  } else {
    var instance             = new C
      // early implementations not supports chaining
      , HASNT_CHAINING       = instance[ADDER](IS_WEAK ? {} : -0, 1) != instance
      // V8 ~  Chromium 40- weak-collections throws on primitives, but should return false
      , THROWS_ON_PRIMITIVES = fails(function(){ instance.has(1); })
      // most early implementations doesn't supports iterables, most modern - not close it correctly
      , ACCEPT_ITERABLES     = $iterDetect(function(iter){ new C(iter); }) // eslint-disable-line no-new
      // for early implementations -0 and +0 not the same
      , BUGGY_ZERO = !IS_WEAK && fails(function(){
        // V8 ~ Chromium 42- fails only with 5+ elements
        var $instance = new C()
          , index     = 5;
        while(index--)$instance[ADDER](index, index);
        return !$instance.has(-0);
      });
    if(!ACCEPT_ITERABLES){ 
      C = wrapper(function(target, iterable){
        anInstance(target, C, NAME);
        var that = inheritIfRequired(new Base, target, C);
        if(iterable != undefined)forOf(iterable, IS_MAP, that[ADDER], that);
        return that;
      });
      C.prototype = proto;
      proto.constructor = C;
    }
    if(THROWS_ON_PRIMITIVES || BUGGY_ZERO){
      fixMethod('delete');
      fixMethod('has');
      IS_MAP && fixMethod('get');
    }
    if(BUGGY_ZERO || HASNT_CHAINING)fixMethod(ADDER);
    // weak collections should not contains .clear method
    if(IS_WEAK && proto.clear)delete proto.clear;
  }

  setToStringTag(C, NAME);

  O[NAME] = C;
  $export($export.G + $export.W + $export.F * (C != Base), O);

  if(!IS_WEAK)common.setStrong(C, NAME, IS_MAP);

  return C;
};
},{"./_an-instance":9,"./_export":35,"./_fails":37,"./_for-of":40,"./_global":41,"./_inherit-if-required":46,"./_is-object":52,"./_iter-detect":57,"./_meta":65,"./_redefine":90,"./_redefine-all":89,"./_set-to-string-tag":95}],26:[function(require,module,exports){
var core = module.exports = {version: '2.4.0'};
if(typeof __e == 'number')__e = core; // eslint-disable-line no-undef
},{}],27:[function(require,module,exports){
'use strict';
var $defineProperty = require('./_object-dp')
  , createDesc      = require('./_property-desc');

module.exports = function(object, index, value){
  if(index in object)$defineProperty.f(object, index, createDesc(0, value));
  else object[index] = value;
};
},{"./_object-dp":70,"./_property-desc":88}],28:[function(require,module,exports){
// optional / simple context binding
var aFunction = require('./_a-function');
module.exports = function(fn, that, length){
  aFunction(fn);
  if(that === undefined)return fn;
  switch(length){
    case 1: return function(a){
      return fn.call(that, a);
    };
    case 2: return function(a, b){
      return fn.call(that, a, b);
    };
    case 3: return function(a, b, c){
      return fn.call(that, a, b, c);
    };
  }
  return function(/* ...args */){
    return fn.apply(that, arguments);
  };
};
},{"./_a-function":6}],29:[function(require,module,exports){
'use strict';
var anObject    = require('./_an-object')
  , toPrimitive = require('./_to-primitive')
  , NUMBER      = 'number';

module.exports = function(hint){
  if(hint !== 'string' && hint !== NUMBER && hint !== 'default')throw TypeError('Incorrect hint');
  return toPrimitive(anObject(this), hint != NUMBER);
};
},{"./_an-object":10,"./_to-primitive":113}],30:[function(require,module,exports){
// 7.2.1 RequireObjectCoercible(argument)
module.exports = function(it){
  if(it == undefined)throw TypeError("Can't call method on  " + it);
  return it;
};
},{}],31:[function(require,module,exports){
// Thank's IE8 for his funny defineProperty
module.exports = !require('./_fails')(function(){
  return Object.defineProperty({}, 'a', {get: function(){ return 7; }}).a != 7;
});
},{"./_fails":37}],32:[function(require,module,exports){
var isObject = require('./_is-object')
  , document = require('./_global').document
  // in old IE typeof document.createElement is 'object'
  , is = isObject(document) && isObject(document.createElement);
module.exports = function(it){
  return is ? document.createElement(it) : {};
};
},{"./_global":41,"./_is-object":52}],33:[function(require,module,exports){
// IE 8- don't enum bug keys
module.exports = (
  'constructor,hasOwnProperty,isPrototypeOf,propertyIsEnumerable,toLocaleString,toString,valueOf'
).split(',');
},{}],34:[function(require,module,exports){
// all enumerable object keys, includes symbols
var getKeys = require('./_object-keys')
  , gOPS    = require('./_object-gops')
  , pIE     = require('./_object-pie');
module.exports = function(it){
  var result     = getKeys(it)
    , getSymbols = gOPS.f;
  if(getSymbols){
    var symbols = getSymbols(it)
      , isEnum  = pIE.f
      , i       = 0
      , key;
    while(symbols.length > i)if(isEnum.call(it, key = symbols[i++]))result.push(key);
  } return result;
};
},{"./_object-gops":76,"./_object-keys":79,"./_object-pie":80}],35:[function(require,module,exports){
var global    = require('./_global')
  , core      = require('./_core')
  , hide      = require('./_hide')
  , redefine  = require('./_redefine')
  , ctx       = require('./_ctx')
  , PROTOTYPE = 'prototype';

var $export = function(type, name, source){
  var IS_FORCED = type & $export.F
    , IS_GLOBAL = type & $export.G
    , IS_STATIC = type & $export.S
    , IS_PROTO  = type & $export.P
    , IS_BIND   = type & $export.B
    , target    = IS_GLOBAL ? global : IS_STATIC ? global[name] || (global[name] = {}) : (global[name] || {})[PROTOTYPE]
    , exports   = IS_GLOBAL ? core : core[name] || (core[name] = {})
    , expProto  = exports[PROTOTYPE] || (exports[PROTOTYPE] = {})
    , key, own, out, exp;
  if(IS_GLOBAL)source = name;
  for(key in source){
    // contains in native
    own = !IS_FORCED && target && target[key] !== undefined;
    // export native or passed
    out = (own ? target : source)[key];
    // bind timers to global for call from export context
    exp = IS_BIND && own ? ctx(out, global) : IS_PROTO && typeof out == 'function' ? ctx(Function.call, out) : out;
    // extend global
    if(target)redefine(target, key, out, type & $export.U);
    // export
    if(exports[key] != out)hide(exports, key, exp);
    if(IS_PROTO && expProto[key] != out)expProto[key] = out;
  }
};
global.core = core;
// type bitmap
$export.F = 1;   // forced
$export.G = 2;   // global
$export.S = 4;   // static
$export.P = 8;   // proto
$export.B = 16;  // bind
$export.W = 32;  // wrap
$export.U = 64;  // safe
$export.R = 128; // real proto method for `library` 
module.exports = $export;
},{"./_core":26,"./_ctx":28,"./_global":41,"./_hide":43,"./_redefine":90}],36:[function(require,module,exports){
var MATCH = require('./_wks')('match');
module.exports = function(KEY){
  var re = /./;
  try {
    '/./'[KEY](re);
  } catch(e){
    try {
      re[MATCH] = false;
      return !'/./'[KEY](re);
    } catch(f){ /* empty */ }
  } return true;
};
},{"./_wks":120}],37:[function(require,module,exports){
module.exports = function(exec){
  try {
    return !!exec();
  } catch(e){
    return true;
  }
};
},{}],38:[function(require,module,exports){
'use strict';
var hide     = require('./_hide')
  , redefine = require('./_redefine')
  , fails    = require('./_fails')
  , defined  = require('./_defined')
  , wks      = require('./_wks');

module.exports = function(KEY, length, exec){
  var SYMBOL   = wks(KEY)
    , fns      = exec(defined, SYMBOL, ''[KEY])
    , strfn    = fns[0]
    , rxfn     = fns[1];
  if(fails(function(){
    var O = {};
    O[SYMBOL] = function(){ return 7; };
    return ''[KEY](O) != 7;
  })){
    redefine(String.prototype, KEY, strfn);
    hide(RegExp.prototype, SYMBOL, length == 2
      // 21.2.5.8 RegExp.prototype[@@replace](string, replaceValue)
      // 21.2.5.11 RegExp.prototype[@@split](string, limit)
      ? function(string, arg){ return rxfn.call(string, this, arg); }
      // 21.2.5.6 RegExp.prototype[@@match](string)
      // 21.2.5.9 RegExp.prototype[@@search](string)
      : function(string){ return rxfn.call(string, this); }
    );
  }
};
},{"./_defined":30,"./_fails":37,"./_hide":43,"./_redefine":90,"./_wks":120}],39:[function(require,module,exports){
'use strict';
// 21.2.5.3 get RegExp.prototype.flags
var anObject = require('./_an-object');
module.exports = function(){
  var that   = anObject(this)
    , result = '';
  if(that.global)     result += 'g';
  if(that.ignoreCase) result += 'i';
  if(that.multiline)  result += 'm';
  if(that.unicode)    result += 'u';
  if(that.sticky)     result += 'y';
  return result;
};
},{"./_an-object":10}],40:[function(require,module,exports){
var ctx         = require('./_ctx')
  , call        = require('./_iter-call')
  , isArrayIter = require('./_is-array-iter')
  , anObject    = require('./_an-object')
  , toLength    = require('./_to-length')
  , getIterFn   = require('./core.get-iterator-method')
  , BREAK       = {}
  , RETURN      = {};
var exports = module.exports = function(iterable, entries, fn, that, ITERATOR){
  var iterFn = ITERATOR ? function(){ return iterable; } : getIterFn(iterable)
    , f      = ctx(fn, that, entries ? 2 : 1)
    , index  = 0
    , length, step, iterator, result;
  if(typeof iterFn != 'function')throw TypeError(iterable + ' is not iterable!');
  // fast case for arrays with default iterator
  if(isArrayIter(iterFn))for(length = toLength(iterable.length); length > index; index++){
    result = entries ? f(anObject(step = iterable[index])[0], step[1]) : f(iterable[index]);
    if(result === BREAK || result === RETURN)return result;
  } else for(iterator = iterFn.call(iterable); !(step = iterator.next()).done; ){
    result = call(iterator, f, step.value, entries);
    if(result === BREAK || result === RETURN)return result;
  }
};
exports.BREAK  = BREAK;
exports.RETURN = RETURN;
},{"./_an-object":10,"./_ctx":28,"./_is-array-iter":49,"./_iter-call":54,"./_to-length":111,"./core.get-iterator-method":121}],41:[function(require,module,exports){
// https://github.com/zloirock/core-js/issues/86#issuecomment-115759028
var global = module.exports = typeof window != 'undefined' && window.Math == Math
  ? window : typeof self != 'undefined' && self.Math == Math ? self : Function('return this')();
if(typeof __g == 'number')__g = global; // eslint-disable-line no-undef
},{}],42:[function(require,module,exports){
var hasOwnProperty = {}.hasOwnProperty;
module.exports = function(it, key){
  return hasOwnProperty.call(it, key);
};
},{}],43:[function(require,module,exports){
var dP         = require('./_object-dp')
  , createDesc = require('./_property-desc');
module.exports = require('./_descriptors') ? function(object, key, value){
  return dP.f(object, key, createDesc(1, value));
} : function(object, key, value){
  object[key] = value;
  return object;
};
},{"./_descriptors":31,"./_object-dp":70,"./_property-desc":88}],44:[function(require,module,exports){
module.exports = require('./_global').document && document.documentElement;
},{"./_global":41}],45:[function(require,module,exports){
module.exports = !require('./_descriptors') && !require('./_fails')(function(){
  return Object.defineProperty(require('./_dom-create')('div'), 'a', {get: function(){ return 7; }}).a != 7;
});
},{"./_descriptors":31,"./_dom-create":32,"./_fails":37}],46:[function(require,module,exports){
var isObject       = require('./_is-object')
  , setPrototypeOf = require('./_set-proto').set;
module.exports = function(that, target, C){
  var P, S = target.constructor;
  if(S !== C && typeof S == 'function' && (P = S.prototype) !== C.prototype && isObject(P) && setPrototypeOf){
    setPrototypeOf(that, P);
  } return that;
};
},{"./_is-object":52,"./_set-proto":93}],47:[function(require,module,exports){
// fast apply, http://jsperf.lnkit.com/fast-apply/5
module.exports = function(fn, args, that){
  var un = that === undefined;
  switch(args.length){
    case 0: return un ? fn()
                      : fn.call(that);
    case 1: return un ? fn(args[0])
                      : fn.call(that, args[0]);
    case 2: return un ? fn(args[0], args[1])
                      : fn.call(that, args[0], args[1]);
    case 3: return un ? fn(args[0], args[1], args[2])
                      : fn.call(that, args[0], args[1], args[2]);
    case 4: return un ? fn(args[0], args[1], args[2], args[3])
                      : fn.call(that, args[0], args[1], args[2], args[3]);
  } return              fn.apply(that, args);
};
},{}],48:[function(require,module,exports){
// fallback for non-array-like ES3 and non-enumerable old V8 strings
var cof = require('./_cof');
module.exports = Object('z').propertyIsEnumerable(0) ? Object : function(it){
  return cof(it) == 'String' ? it.split('') : Object(it);
};
},{"./_cof":21}],49:[function(require,module,exports){
// check on default Array iterator
var Iterators  = require('./_iterators')
  , ITERATOR   = require('./_wks')('iterator')
  , ArrayProto = Array.prototype;

module.exports = function(it){
  return it !== undefined && (Iterators.Array === it || ArrayProto[ITERATOR] === it);
};
},{"./_iterators":59,"./_wks":120}],50:[function(require,module,exports){
// 7.2.2 IsArray(argument)
var cof = require('./_cof');
module.exports = Array.isArray || function isArray(arg){
  return cof(arg) == 'Array';
};
},{"./_cof":21}],51:[function(require,module,exports){
// 20.1.2.3 Number.isInteger(number)
var isObject = require('./_is-object')
  , floor    = Math.floor;
module.exports = function isInteger(it){
  return !isObject(it) && isFinite(it) && floor(it) === it;
};
},{"./_is-object":52}],52:[function(require,module,exports){
module.exports = function(it){
  return typeof it === 'object' ? it !== null : typeof it === 'function';
};
},{}],53:[function(require,module,exports){
// 7.2.8 IsRegExp(argument)
var isObject = require('./_is-object')
  , cof      = require('./_cof')
  , MATCH    = require('./_wks')('match');
module.exports = function(it){
  var isRegExp;
  return isObject(it) && ((isRegExp = it[MATCH]) !== undefined ? !!isRegExp : cof(it) == 'RegExp');
};
},{"./_cof":21,"./_is-object":52,"./_wks":120}],54:[function(require,module,exports){
// call something on iterator step with safe closing on error
var anObject = require('./_an-object');
module.exports = function(iterator, fn, value, entries){
  try {
    return entries ? fn(anObject(value)[0], value[1]) : fn(value);
  // 7.4.6 IteratorClose(iterator, completion)
  } catch(e){
    var ret = iterator['return'];
    if(ret !== undefined)anObject(ret.call(iterator));
    throw e;
  }
};
},{"./_an-object":10}],55:[function(require,module,exports){
'use strict';
var create         = require('./_object-create')
  , descriptor     = require('./_property-desc')
  , setToStringTag = require('./_set-to-string-tag')
  , IteratorPrototype = {};

// 25.1.2.1.1 %IteratorPrototype%[@@iterator]()
require('./_hide')(IteratorPrototype, require('./_wks')('iterator'), function(){ return this; });

module.exports = function(Constructor, NAME, next){
  Constructor.prototype = create(IteratorPrototype, {next: descriptor(1, next)});
  setToStringTag(Constructor, NAME + ' Iterator');
};
},{"./_hide":43,"./_object-create":69,"./_property-desc":88,"./_set-to-string-tag":95,"./_wks":120}],56:[function(require,module,exports){
'use strict';
var LIBRARY        = require('./_library')
  , $export        = require('./_export')
  , redefine       = require('./_redefine')
  , hide           = require('./_hide')
  , has            = require('./_has')
  , Iterators      = require('./_iterators')
  , $iterCreate    = require('./_iter-create')
  , setToStringTag = require('./_set-to-string-tag')
  , getPrototypeOf = require('./_object-gpo')
  , ITERATOR       = require('./_wks')('iterator')
  , BUGGY          = !([].keys && 'next' in [].keys()) // Safari has buggy iterators w/o `next`
  , FF_ITERATOR    = '@@iterator'
  , KEYS           = 'keys'
  , VALUES         = 'values';

var returnThis = function(){ return this; };

module.exports = function(Base, NAME, Constructor, next, DEFAULT, IS_SET, FORCED){
  $iterCreate(Constructor, NAME, next);
  var getMethod = function(kind){
    if(!BUGGY && kind in proto)return proto[kind];
    switch(kind){
      case KEYS: return function keys(){ return new Constructor(this, kind); };
      case VALUES: return function values(){ return new Constructor(this, kind); };
    } return function entries(){ return new Constructor(this, kind); };
  };
  var TAG        = NAME + ' Iterator'
    , DEF_VALUES = DEFAULT == VALUES
    , VALUES_BUG = false
    , proto      = Base.prototype
    , $native    = proto[ITERATOR] || proto[FF_ITERATOR] || DEFAULT && proto[DEFAULT]
    , $default   = $native || getMethod(DEFAULT)
    , $entries   = DEFAULT ? !DEF_VALUES ? $default : getMethod('entries') : undefined
    , $anyNative = NAME == 'Array' ? proto.entries || $native : $native
    , methods, key, IteratorPrototype;
  // Fix native
  if($anyNative){
    IteratorPrototype = getPrototypeOf($anyNative.call(new Base));
    if(IteratorPrototype !== Object.prototype){
      // Set @@toStringTag to native iterators
      setToStringTag(IteratorPrototype, TAG, true);
      // fix for some old engines
      if(!LIBRARY && !has(IteratorPrototype, ITERATOR))hide(IteratorPrototype, ITERATOR, returnThis);
    }
  }
  // fix Array#{values, @@iterator}.name in V8 / FF
  if(DEF_VALUES && $native && $native.name !== VALUES){
    VALUES_BUG = true;
    $default = function values(){ return $native.call(this); };
  }
  // Define iterator
  if((!LIBRARY || FORCED) && (BUGGY || VALUES_BUG || !proto[ITERATOR])){
    hide(proto, ITERATOR, $default);
  }
  // Plug for library
  Iterators[NAME] = $default;
  Iterators[TAG]  = returnThis;
  if(DEFAULT){
    methods = {
      values:  DEF_VALUES ? $default : getMethod(VALUES),
      keys:    IS_SET     ? $default : getMethod(KEYS),
      entries: $entries
    };
    if(FORCED)for(key in methods){
      if(!(key in proto))redefine(proto, key, methods[key]);
    } else $export($export.P + $export.F * (BUGGY || VALUES_BUG), NAME, methods);
  }
  return methods;
};
},{"./_export":35,"./_has":42,"./_hide":43,"./_iter-create":55,"./_iterators":59,"./_library":61,"./_object-gpo":77,"./_redefine":90,"./_set-to-string-tag":95,"./_wks":120}],57:[function(require,module,exports){
var ITERATOR     = require('./_wks')('iterator')
  , SAFE_CLOSING = false;

try {
  var riter = [7][ITERATOR]();
  riter['return'] = function(){ SAFE_CLOSING = true; };
  Array.from(riter, function(){ throw 2; });
} catch(e){ /* empty */ }

module.exports = function(exec, skipClosing){
  if(!skipClosing && !SAFE_CLOSING)return false;
  var safe = false;
  try {
    var arr  = [7]
      , iter = arr[ITERATOR]();
    iter.next = function(){ return {done: safe = true}; };
    arr[ITERATOR] = function(){ return iter; };
    exec(arr);
  } catch(e){ /* empty */ }
  return safe;
};
},{"./_wks":120}],58:[function(require,module,exports){
module.exports = function(done, value){
  return {value: value, done: !!done};
};
},{}],59:[function(require,module,exports){
module.exports = {};
},{}],60:[function(require,module,exports){
var getKeys   = require('./_object-keys')
  , toIObject = require('./_to-iobject');
module.exports = function(object, el){
  var O      = toIObject(object)
    , keys   = getKeys(O)
    , length = keys.length
    , index  = 0
    , key;
  while(length > index)if(O[key = keys[index++]] === el)return key;
};
},{"./_object-keys":79,"./_to-iobject":110}],61:[function(require,module,exports){
module.exports = false;
},{}],62:[function(require,module,exports){
// 20.2.2.14 Math.expm1(x)
var $expm1 = Math.expm1;
module.exports = (!$expm1
  // Old FF bug
  || $expm1(10) > 22025.465794806719 || $expm1(10) < 22025.4657948067165168
  // Tor Browser bug
  || $expm1(-2e-17) != -2e-17
) ? function expm1(x){
  return (x = +x) == 0 ? x : x > -1e-6 && x < 1e-6 ? x + x * x / 2 : Math.exp(x) - 1;
} : $expm1;
},{}],63:[function(require,module,exports){
// 20.2.2.20 Math.log1p(x)
module.exports = Math.log1p || function log1p(x){
  return (x = +x) > -1e-8 && x < 1e-8 ? x - x * x / 2 : Math.log(1 + x);
};
},{}],64:[function(require,module,exports){
// 20.2.2.28 Math.sign(x)
module.exports = Math.sign || function sign(x){
  return (x = +x) == 0 || x != x ? x : x < 0 ? -1 : 1;
};
},{}],65:[function(require,module,exports){
var META     = require('./_uid')('meta')
  , isObject = require('./_is-object')
  , has      = require('./_has')
  , setDesc  = require('./_object-dp').f
  , id       = 0;
var isExtensible = Object.isExtensible || function(){
  return true;
};
var FREEZE = !require('./_fails')(function(){
  return isExtensible(Object.preventExtensions({}));
});
var setMeta = function(it){
  setDesc(it, META, {value: {
    i: 'O' + ++id, // object ID
    w: {}          // weak collections IDs
  }});
};
var fastKey = function(it, create){
  // return primitive with prefix
  if(!isObject(it))return typeof it == 'symbol' ? it : (typeof it == 'string' ? 'S' : 'P') + it;
  if(!has(it, META)){
    // can't set metadata to uncaught frozen object
    if(!isExtensible(it))return 'F';
    // not necessary to add metadata
    if(!create)return 'E';
    // add missing metadata
    setMeta(it);
  // return object ID
  } return it[META].i;
};
var getWeak = function(it, create){
  if(!has(it, META)){
    // can't set metadata to uncaught frozen object
    if(!isExtensible(it))return true;
    // not necessary to add metadata
    if(!create)return false;
    // add missing metadata
    setMeta(it);
  // return hash weak collections IDs
  } return it[META].w;
};
// add metadata on freeze-family methods calling
var onFreeze = function(it){
  if(FREEZE && meta.NEED && isExtensible(it) && !has(it, META))setMeta(it);
  return it;
};
var meta = module.exports = {
  KEY:      META,
  NEED:     false,
  fastKey:  fastKey,
  getWeak:  getWeak,
  onFreeze: onFreeze
};
},{"./_fails":37,"./_has":42,"./_is-object":52,"./_object-dp":70,"./_uid":117}],66:[function(require,module,exports){
var Map     = require('./es6.map')
  , $export = require('./_export')
  , shared  = require('./_shared')('metadata')
  , store   = shared.store || (shared.store = new (require('./es6.weak-map')));

var getOrCreateMetadataMap = function(target, targetKey, create){
  var targetMetadata = store.get(target);
  if(!targetMetadata){
    if(!create)return undefined;
    store.set(target, targetMetadata = new Map);
  }
  var keyMetadata = targetMetadata.get(targetKey);
  if(!keyMetadata){
    if(!create)return undefined;
    targetMetadata.set(targetKey, keyMetadata = new Map);
  } return keyMetadata;
};
var ordinaryHasOwnMetadata = function(MetadataKey, O, P){
  var metadataMap = getOrCreateMetadataMap(O, P, false);
  return metadataMap === undefined ? false : metadataMap.has(MetadataKey);
};
var ordinaryGetOwnMetadata = function(MetadataKey, O, P){
  var metadataMap = getOrCreateMetadataMap(O, P, false);
  return metadataMap === undefined ? undefined : metadataMap.get(MetadataKey);
};
var ordinaryDefineOwnMetadata = function(MetadataKey, MetadataValue, O, P){
  getOrCreateMetadataMap(O, P, true).set(MetadataKey, MetadataValue);
};
var ordinaryOwnMetadataKeys = function(target, targetKey){
  var metadataMap = getOrCreateMetadataMap(target, targetKey, false)
    , keys        = [];
  if(metadataMap)metadataMap.forEach(function(_, key){ keys.push(key); });
  return keys;
};
var toMetaKey = function(it){
  return it === undefined || typeof it == 'symbol' ? it : String(it);
};
var exp = function(O){
  $export($export.S, 'Reflect', O);
};

module.exports = {
  store: store,
  map: getOrCreateMetadataMap,
  has: ordinaryHasOwnMetadata,
  get: ordinaryGetOwnMetadata,
  set: ordinaryDefineOwnMetadata,
  keys: ordinaryOwnMetadataKeys,
  key: toMetaKey,
  exp: exp
};
},{"./_export":35,"./_shared":97,"./es6.map":153,"./es6.weak-map":259}],67:[function(require,module,exports){
var global    = require('./_global')
  , macrotask = require('./_task').set
  , Observer  = global.MutationObserver || global.WebKitMutationObserver
  , process   = global.process
  , Promise   = global.Promise
  , isNode    = require('./_cof')(process) == 'process';

module.exports = function(){
  var head, last, notify;

  var flush = function(){
    var parent, fn;
    if(isNode && (parent = process.domain))parent.exit();
    while(head){
      fn   = head.fn;
      head = head.next;
      try {
        fn();
      } catch(e){
        if(head)notify();
        else last = undefined;
        throw e;
      }
    } last = undefined;
    if(parent)parent.enter();
  };

  // Node.js
  if(isNode){
    notify = function(){
      process.nextTick(flush);
    };
  // browsers with MutationObserver
  } else if(Observer){
    var toggle = true
      , node   = document.createTextNode('');
    new Observer(flush).observe(node, {characterData: true}); // eslint-disable-line no-new
    notify = function(){
      node.data = toggle = !toggle;
    };
  // environments with maybe non-completely correct, but existent Promise
  } else if(Promise && Promise.resolve){
    var promise = Promise.resolve();
    notify = function(){
      promise.then(flush);
    };
  // for other environments - macrotask based on:
  // - setImmediate
  // - MessageChannel
  // - window.postMessag
  // - onreadystatechange
  // - setTimeout
  } else {
    notify = function(){
      // strange IE + webpack dev server bug - use .call(global)
      macrotask.call(global, flush);
    };
  }

  return function(fn){
    var task = {fn: fn, next: undefined};
    if(last)last.next = task;
    if(!head){
      head = task;
      notify();
    } last = task;
  };
};
},{"./_cof":21,"./_global":41,"./_task":107}],68:[function(require,module,exports){
'use strict';
// 19.1.2.1 Object.assign(target, source, ...)
var getKeys  = require('./_object-keys')
  , gOPS     = require('./_object-gops')
  , pIE      = require('./_object-pie')
  , toObject = require('./_to-object')
  , IObject  = require('./_iobject')
  , $assign  = Object.assign;

// should work with symbols and should have deterministic property order (V8 bug)
module.exports = !$assign || require('./_fails')(function(){
  var A = {}
    , B = {}
    , S = Symbol()
    , K = 'abcdefghijklmnopqrst';
  A[S] = 7;
  K.split('').forEach(function(k){ B[k] = k; });
  return $assign({}, A)[S] != 7 || Object.keys($assign({}, B)).join('') != K;
}) ? function assign(target, source){ // eslint-disable-line no-unused-vars
  var T     = toObject(target)
    , aLen  = arguments.length
    , index = 1
    , getSymbols = gOPS.f
    , isEnum     = pIE.f;
  while(aLen > index){
    var S      = IObject(arguments[index++])
      , keys   = getSymbols ? getKeys(S).concat(getSymbols(S)) : getKeys(S)
      , length = keys.length
      , j      = 0
      , key;
    while(length > j)if(isEnum.call(S, key = keys[j++]))T[key] = S[key];
  } return T;
} : $assign;
},{"./_fails":37,"./_iobject":48,"./_object-gops":76,"./_object-keys":79,"./_object-pie":80,"./_to-object":112}],69:[function(require,module,exports){
// 19.1.2.2 / 15.2.3.5 Object.create(O [, Properties])
var anObject    = require('./_an-object')
  , dPs         = require('./_object-dps')
  , enumBugKeys = require('./_enum-bug-keys')
  , IE_PROTO    = require('./_shared-key')('IE_PROTO')
  , Empty       = function(){ /* empty */ }
  , PROTOTYPE   = 'prototype';

// Create object with fake `null` prototype: use iframe Object with cleared prototype
var createDict = function(){
  // Thrash, waste and sodomy: IE GC bug
  var iframe = require('./_dom-create')('iframe')
    , i      = enumBugKeys.length
    , gt     = '>'
    , iframeDocument;
  iframe.style.display = 'none';
  require('./_html').appendChild(iframe);
  iframe.src = 'javascript:'; // eslint-disable-line no-script-url
  // createDict = iframe.contentWindow.Object;
  // html.removeChild(iframe);
  iframeDocument = iframe.contentWindow.document;
  iframeDocument.open();
  iframeDocument.write('<script>document.F=Object</script' + gt);
  iframeDocument.close();
  createDict = iframeDocument.F;
  while(i--)delete createDict[PROTOTYPE][enumBugKeys[i]];
  return createDict();
};

module.exports = Object.create || function create(O, Properties){
  var result;
  if(O !== null){
    Empty[PROTOTYPE] = anObject(O);
    result = new Empty;
    Empty[PROTOTYPE] = null;
    // add "__proto__" for Object.getPrototypeOf polyfill
    result[IE_PROTO] = O;
  } else result = createDict();
  return Properties === undefined ? result : dPs(result, Properties);
};
},{"./_an-object":10,"./_dom-create":32,"./_enum-bug-keys":33,"./_html":44,"./_object-dps":71,"./_shared-key":96}],70:[function(require,module,exports){
var anObject       = require('./_an-object')
  , IE8_DOM_DEFINE = require('./_ie8-dom-define')
  , toPrimitive    = require('./_to-primitive')
  , dP             = Object.defineProperty;

exports.f = require('./_descriptors') ? Object.defineProperty : function defineProperty(O, P, Attributes){
  anObject(O);
  P = toPrimitive(P, true);
  anObject(Attributes);
  if(IE8_DOM_DEFINE)try {
    return dP(O, P, Attributes);
  } catch(e){ /* empty */ }
  if('get' in Attributes || 'set' in Attributes)throw TypeError('Accessors not supported!');
  if('value' in Attributes)O[P] = Attributes.value;
  return O;
};
},{"./_an-object":10,"./_descriptors":31,"./_ie8-dom-define":45,"./_to-primitive":113}],71:[function(require,module,exports){
var dP       = require('./_object-dp')
  , anObject = require('./_an-object')
  , getKeys  = require('./_object-keys');

module.exports = require('./_descriptors') ? Object.defineProperties : function defineProperties(O, Properties){
  anObject(O);
  var keys   = getKeys(Properties)
    , length = keys.length
    , i = 0
    , P;
  while(length > i)dP.f(O, P = keys[i++], Properties[P]);
  return O;
};
},{"./_an-object":10,"./_descriptors":31,"./_object-dp":70,"./_object-keys":79}],72:[function(require,module,exports){
// Forced replacement prototype accessors methods
module.exports = require('./_library')|| !require('./_fails')(function(){
  var K = Math.random();
  // In FF throws only define methods
  __defineSetter__.call(null, K, function(){ /* empty */});
  delete require('./_global')[K];
});
},{"./_fails":37,"./_global":41,"./_library":61}],73:[function(require,module,exports){
var pIE            = require('./_object-pie')
  , createDesc     = require('./_property-desc')
  , toIObject      = require('./_to-iobject')
  , toPrimitive    = require('./_to-primitive')
  , has            = require('./_has')
  , IE8_DOM_DEFINE = require('./_ie8-dom-define')
  , gOPD           = Object.getOwnPropertyDescriptor;

exports.f = require('./_descriptors') ? gOPD : function getOwnPropertyDescriptor(O, P){
  O = toIObject(O);
  P = toPrimitive(P, true);
  if(IE8_DOM_DEFINE)try {
    return gOPD(O, P);
  } catch(e){ /* empty */ }
  if(has(O, P))return createDesc(!pIE.f.call(O, P), O[P]);
};
},{"./_descriptors":31,"./_has":42,"./_ie8-dom-define":45,"./_object-pie":80,"./_property-desc":88,"./_to-iobject":110,"./_to-primitive":113}],74:[function(require,module,exports){
// fallback for IE11 buggy Object.getOwnPropertyNames with iframe and window
var toIObject = require('./_to-iobject')
  , gOPN      = require('./_object-gopn').f
  , toString  = {}.toString;

var windowNames = typeof window == 'object' && window && Object.getOwnPropertyNames
  ? Object.getOwnPropertyNames(window) : [];

var getWindowNames = function(it){
  try {
    return gOPN(it);
  } catch(e){
    return windowNames.slice();
  }
};

module.exports.f = function getOwnPropertyNames(it){
  return windowNames && toString.call(it) == '[object Window]' ? getWindowNames(it) : gOPN(toIObject(it));
};

},{"./_object-gopn":75,"./_to-iobject":110}],75:[function(require,module,exports){
// 19.1.2.7 / 15.2.3.4 Object.getOwnPropertyNames(O)
var $keys      = require('./_object-keys-internal')
  , hiddenKeys = require('./_enum-bug-keys').concat('length', 'prototype');

exports.f = Object.getOwnPropertyNames || function getOwnPropertyNames(O){
  return $keys(O, hiddenKeys);
};
},{"./_enum-bug-keys":33,"./_object-keys-internal":78}],76:[function(require,module,exports){
exports.f = Object.getOwnPropertySymbols;
},{}],77:[function(require,module,exports){
// 19.1.2.9 / 15.2.3.2 Object.getPrototypeOf(O)
var has         = require('./_has')
  , toObject    = require('./_to-object')
  , IE_PROTO    = require('./_shared-key')('IE_PROTO')
  , ObjectProto = Object.prototype;

module.exports = Object.getPrototypeOf || function(O){
  O = toObject(O);
  if(has(O, IE_PROTO))return O[IE_PROTO];
  if(typeof O.constructor == 'function' && O instanceof O.constructor){
    return O.constructor.prototype;
  } return O instanceof Object ? ObjectProto : null;
};
},{"./_has":42,"./_shared-key":96,"./_to-object":112}],78:[function(require,module,exports){
var has          = require('./_has')
  , toIObject    = require('./_to-iobject')
  , arrayIndexOf = require('./_array-includes')(false)
  , IE_PROTO     = require('./_shared-key')('IE_PROTO');

module.exports = function(object, names){
  var O      = toIObject(object)
    , i      = 0
    , result = []
    , key;
  for(key in O)if(key != IE_PROTO)has(O, key) && result.push(key);
  // Don't enum bug & hidden keys
  while(names.length > i)if(has(O, key = names[i++])){
    ~arrayIndexOf(result, key) || result.push(key);
  }
  return result;
};
},{"./_array-includes":14,"./_has":42,"./_shared-key":96,"./_to-iobject":110}],79:[function(require,module,exports){
// 19.1.2.14 / 15.2.3.14 Object.keys(O)
var $keys       = require('./_object-keys-internal')
  , enumBugKeys = require('./_enum-bug-keys');

module.exports = Object.keys || function keys(O){
  return $keys(O, enumBugKeys);
};
},{"./_enum-bug-keys":33,"./_object-keys-internal":78}],80:[function(require,module,exports){
exports.f = {}.propertyIsEnumerable;
},{}],81:[function(require,module,exports){
// most Object methods by ES6 should accept primitives
var $export = require('./_export')
  , core    = require('./_core')
  , fails   = require('./_fails');
module.exports = function(KEY, exec){
  var fn  = (core.Object || {})[KEY] || Object[KEY]
    , exp = {};
  exp[KEY] = exec(fn);
  $export($export.S + $export.F * fails(function(){ fn(1); }), 'Object', exp);
};
},{"./_core":26,"./_export":35,"./_fails":37}],82:[function(require,module,exports){
var getKeys   = require('./_object-keys')
  , toIObject = require('./_to-iobject')
  , isEnum    = require('./_object-pie').f;
module.exports = function(isEntries){
  return function(it){
    var O      = toIObject(it)
      , keys   = getKeys(O)
      , length = keys.length
      , i      = 0
      , result = []
      , key;
    while(length > i)if(isEnum.call(O, key = keys[i++])){
      result.push(isEntries ? [key, O[key]] : O[key]);
    } return result;
  };
};
},{"./_object-keys":79,"./_object-pie":80,"./_to-iobject":110}],83:[function(require,module,exports){
// all object keys, includes non-enumerable and symbols
var gOPN     = require('./_object-gopn')
  , gOPS     = require('./_object-gops')
  , anObject = require('./_an-object')
  , Reflect  = require('./_global').Reflect;
module.exports = Reflect && Reflect.ownKeys || function ownKeys(it){
  var keys       = gOPN.f(anObject(it))
    , getSymbols = gOPS.f;
  return getSymbols ? keys.concat(getSymbols(it)) : keys;
};
},{"./_an-object":10,"./_global":41,"./_object-gopn":75,"./_object-gops":76}],84:[function(require,module,exports){
var $parseFloat = require('./_global').parseFloat
  , $trim       = require('./_string-trim').trim;

module.exports = 1 / $parseFloat(require('./_string-ws') + '-0') !== -Infinity ? function parseFloat(str){
  var string = $trim(String(str), 3)
    , result = $parseFloat(string);
  return result === 0 && string.charAt(0) == '-' ? -0 : result;
} : $parseFloat;
},{"./_global":41,"./_string-trim":105,"./_string-ws":106}],85:[function(require,module,exports){
var $parseInt = require('./_global').parseInt
  , $trim     = require('./_string-trim').trim
  , ws        = require('./_string-ws')
  , hex       = /^[\-+]?0[xX]/;

module.exports = $parseInt(ws + '08') !== 8 || $parseInt(ws + '0x16') !== 22 ? function parseInt(str, radix){
  var string = $trim(String(str), 3);
  return $parseInt(string, (radix >>> 0) || (hex.test(string) ? 16 : 10));
} : $parseInt;
},{"./_global":41,"./_string-trim":105,"./_string-ws":106}],86:[function(require,module,exports){
'use strict';
var path      = require('./_path')
  , invoke    = require('./_invoke')
  , aFunction = require('./_a-function');
module.exports = function(/* ...pargs */){
  var fn     = aFunction(this)
    , length = arguments.length
    , pargs  = Array(length)
    , i      = 0
    , _      = path._
    , holder = false;
  while(length > i)if((pargs[i] = arguments[i++]) === _)holder = true;
  return function(/* ...args */){
    var that = this
      , aLen = arguments.length
      , j = 0, k = 0, args;
    if(!holder && !aLen)return invoke(fn, pargs, that);
    args = pargs.slice();
    if(holder)for(;length > j; j++)if(args[j] === _)args[j] = arguments[k++];
    while(aLen > k)args.push(arguments[k++]);
    return invoke(fn, args, that);
  };
};
},{"./_a-function":6,"./_invoke":47,"./_path":87}],87:[function(require,module,exports){
module.exports = require('./_global');
},{"./_global":41}],88:[function(require,module,exports){
module.exports = function(bitmap, value){
  return {
    enumerable  : !(bitmap & 1),
    configurable: !(bitmap & 2),
    writable    : !(bitmap & 4),
    value       : value
  };
};
},{}],89:[function(require,module,exports){
var redefine = require('./_redefine');
module.exports = function(target, src, safe){
  for(var key in src)redefine(target, key, src[key], safe);
  return target;
};
},{"./_redefine":90}],90:[function(require,module,exports){
var global    = require('./_global')
  , hide      = require('./_hide')
  , has       = require('./_has')
  , SRC       = require('./_uid')('src')
  , TO_STRING = 'toString'
  , $toString = Function[TO_STRING]
  , TPL       = ('' + $toString).split(TO_STRING);

require('./_core').inspectSource = function(it){
  return $toString.call(it);
};

(module.exports = function(O, key, val, safe){
  var isFunction = typeof val == 'function';
  if(isFunction)has(val, 'name') || hide(val, 'name', key);
  if(O[key] === val)return;
  if(isFunction)has(val, SRC) || hide(val, SRC, O[key] ? '' + O[key] : TPL.join(String(key)));
  if(O === global){
    O[key] = val;
  } else {
    if(!safe){
      delete O[key];
      hide(O, key, val);
    } else {
      if(O[key])O[key] = val;
      else hide(O, key, val);
    }
  }
// add fake Function#toString for correct work wrapped methods / constructors with methods like LoDash isNative
})(Function.prototype, TO_STRING, function toString(){
  return typeof this == 'function' && this[SRC] || $toString.call(this);
});
},{"./_core":26,"./_global":41,"./_has":42,"./_hide":43,"./_uid":117}],91:[function(require,module,exports){
module.exports = function(regExp, replace){
  var replacer = replace === Object(replace) ? function(part){
    return replace[part];
  } : replace;
  return function(it){
    return String(it).replace(regExp, replacer);
  };
};
},{}],92:[function(require,module,exports){
// 7.2.9 SameValue(x, y)
module.exports = Object.is || function is(x, y){
  return x === y ? x !== 0 || 1 / x === 1 / y : x != x && y != y;
};
},{}],93:[function(require,module,exports){
// Works with __proto__ only. Old v8 can't work with null proto objects.
/* eslint-disable no-proto */
var isObject = require('./_is-object')
  , anObject = require('./_an-object');
var check = function(O, proto){
  anObject(O);
  if(!isObject(proto) && proto !== null)throw TypeError(proto + ": can't set as prototype!");
};
module.exports = {
  set: Object.setPrototypeOf || ('__proto__' in {} ? // eslint-disable-line
    function(test, buggy, set){
      try {
        set = require('./_ctx')(Function.call, require('./_object-gopd').f(Object.prototype, '__proto__').set, 2);
        set(test, []);
        buggy = !(test instanceof Array);
      } catch(e){ buggy = true; }
      return function setPrototypeOf(O, proto){
        check(O, proto);
        if(buggy)O.__proto__ = proto;
        else set(O, proto);
        return O;
      };
    }({}, false) : undefined),
  check: check
};
},{"./_an-object":10,"./_ctx":28,"./_is-object":52,"./_object-gopd":73}],94:[function(require,module,exports){
'use strict';
var global      = require('./_global')
  , dP          = require('./_object-dp')
  , DESCRIPTORS = require('./_descriptors')
  , SPECIES     = require('./_wks')('species');

module.exports = function(KEY){
  var C = global[KEY];
  if(DESCRIPTORS && C && !C[SPECIES])dP.f(C, SPECIES, {
    configurable: true,
    get: function(){ return this; }
  });
};
},{"./_descriptors":31,"./_global":41,"./_object-dp":70,"./_wks":120}],95:[function(require,module,exports){
var def = require('./_object-dp').f
  , has = require('./_has')
  , TAG = require('./_wks')('toStringTag');

module.exports = function(it, tag, stat){
  if(it && !has(it = stat ? it : it.prototype, TAG))def(it, TAG, {configurable: true, value: tag});
};
},{"./_has":42,"./_object-dp":70,"./_wks":120}],96:[function(require,module,exports){
var shared = require('./_shared')('keys')
  , uid    = require('./_uid');
module.exports = function(key){
  return shared[key] || (shared[key] = uid(key));
};
},{"./_shared":97,"./_uid":117}],97:[function(require,module,exports){
var global = require('./_global')
  , SHARED = '__core-js_shared__'
  , store  = global[SHARED] || (global[SHARED] = {});
module.exports = function(key){
  return store[key] || (store[key] = {});
};
},{"./_global":41}],98:[function(require,module,exports){
// 7.3.20 SpeciesConstructor(O, defaultConstructor)
var anObject  = require('./_an-object')
  , aFunction = require('./_a-function')
  , SPECIES   = require('./_wks')('species');
module.exports = function(O, D){
  var C = anObject(O).constructor, S;
  return C === undefined || (S = anObject(C)[SPECIES]) == undefined ? D : aFunction(S);
};
},{"./_a-function":6,"./_an-object":10,"./_wks":120}],99:[function(require,module,exports){
var fails = require('./_fails');

module.exports = function(method, arg){
  return !!method && fails(function(){
    arg ? method.call(null, function(){}, 1) : method.call(null);
  });
};
},{"./_fails":37}],100:[function(require,module,exports){
var toInteger = require('./_to-integer')
  , defined   = require('./_defined');
// true  -> String#at
// false -> String#codePointAt
module.exports = function(TO_STRING){
  return function(that, pos){
    var s = String(defined(that))
      , i = toInteger(pos)
      , l = s.length
      , a, b;
    if(i < 0 || i >= l)return TO_STRING ? '' : undefined;
    a = s.charCodeAt(i);
    return a < 0xd800 || a > 0xdbff || i + 1 === l || (b = s.charCodeAt(i + 1)) < 0xdc00 || b > 0xdfff
      ? TO_STRING ? s.charAt(i) : a
      : TO_STRING ? s.slice(i, i + 2) : (a - 0xd800 << 10) + (b - 0xdc00) + 0x10000;
  };
};
},{"./_defined":30,"./_to-integer":109}],101:[function(require,module,exports){
// helper for String#{startsWith, endsWith, includes}
var isRegExp = require('./_is-regexp')
  , defined  = require('./_defined');

module.exports = function(that, searchString, NAME){
  if(isRegExp(searchString))throw TypeError('String#' + NAME + " doesn't accept regex!");
  return String(defined(that));
};
},{"./_defined":30,"./_is-regexp":53}],102:[function(require,module,exports){
var $export = require('./_export')
  , fails   = require('./_fails')
  , defined = require('./_defined')
  , quot    = /"/g;
// B.2.3.2.1 CreateHTML(string, tag, attribute, value)
var createHTML = function(string, tag, attribute, value) {
  var S  = String(defined(string))
    , p1 = '<' + tag;
  if(attribute !== '')p1 += ' ' + attribute + '="' + String(value).replace(quot, '&quot;') + '"';
  return p1 + '>' + S + '</' + tag + '>';
};
module.exports = function(NAME, exec){
  var O = {};
  O[NAME] = exec(createHTML);
  $export($export.P + $export.F * fails(function(){
    var test = ''[NAME]('"');
    return test !== test.toLowerCase() || test.split('"').length > 3;
  }), 'String', O);
};
},{"./_defined":30,"./_export":35,"./_fails":37}],103:[function(require,module,exports){
// https://github.com/tc39/proposal-string-pad-start-end
var toLength = require('./_to-length')
  , repeat   = require('./_string-repeat')
  , defined  = require('./_defined');

module.exports = function(that, maxLength, fillString, left){
  var S            = String(defined(that))
    , stringLength = S.length
    , fillStr      = fillString === undefined ? ' ' : String(fillString)
    , intMaxLength = toLength(maxLength);
  if(intMaxLength <= stringLength || fillStr == '')return S;
  var fillLen = intMaxLength - stringLength
    , stringFiller = repeat.call(fillStr, Math.ceil(fillLen / fillStr.length));
  if(stringFiller.length > fillLen)stringFiller = stringFiller.slice(0, fillLen);
  return left ? stringFiller + S : S + stringFiller;
};

},{"./_defined":30,"./_string-repeat":104,"./_to-length":111}],104:[function(require,module,exports){
'use strict';
var toInteger = require('./_to-integer')
  , defined   = require('./_defined');

module.exports = function repeat(count){
  var str = String(defined(this))
    , res = ''
    , n   = toInteger(count);
  if(n < 0 || n == Infinity)throw RangeError("Count can't be negative");
  for(;n > 0; (n >>>= 1) && (str += str))if(n & 1)res += str;
  return res;
};
},{"./_defined":30,"./_to-integer":109}],105:[function(require,module,exports){
var $export = require('./_export')
  , defined = require('./_defined')
  , fails   = require('./_fails')
  , spaces  = require('./_string-ws')
  , space   = '[' + spaces + ']'
  , non     = '\u200b\u0085'
  , ltrim   = RegExp('^' + space + space + '*')
  , rtrim   = RegExp(space + space + '*$');

var exporter = function(KEY, exec, ALIAS){
  var exp   = {};
  var FORCE = fails(function(){
    return !!spaces[KEY]() || non[KEY]() != non;
  });
  var fn = exp[KEY] = FORCE ? exec(trim) : spaces[KEY];
  if(ALIAS)exp[ALIAS] = fn;
  $export($export.P + $export.F * FORCE, 'String', exp);
};

// 1 -> String#trimLeft
// 2 -> String#trimRight
// 3 -> String#trim
var trim = exporter.trim = function(string, TYPE){
  string = String(defined(string));
  if(TYPE & 1)string = string.replace(ltrim, '');
  if(TYPE & 2)string = string.replace(rtrim, '');
  return string;
};

module.exports = exporter;
},{"./_defined":30,"./_export":35,"./_fails":37,"./_string-ws":106}],106:[function(require,module,exports){
module.exports = '\x09\x0A\x0B\x0C\x0D\x20\xA0\u1680\u180E\u2000\u2001\u2002\u2003' +
  '\u2004\u2005\u2006\u2007\u2008\u2009\u200A\u202F\u205F\u3000\u2028\u2029\uFEFF';
},{}],107:[function(require,module,exports){
var ctx                = require('./_ctx')
  , invoke             = require('./_invoke')
  , html               = require('./_html')
  , cel                = require('./_dom-create')
  , global             = require('./_global')
  , process            = global.process
  , setTask            = global.setImmediate
  , clearTask          = global.clearImmediate
  , MessageChannel     = global.MessageChannel
  , counter            = 0
  , queue              = {}
  , ONREADYSTATECHANGE = 'onreadystatechange'
  , defer, channel, port;
var run = function(){
  var id = +this;
  if(queue.hasOwnProperty(id)){
    var fn = queue[id];
    delete queue[id];
    fn();
  }
};
var listener = function(event){
  run.call(event.data);
};
// Node.js 0.9+ & IE10+ has setImmediate, otherwise:
if(!setTask || !clearTask){
  setTask = function setImmediate(fn){
    var args = [], i = 1;
    while(arguments.length > i)args.push(arguments[i++]);
    queue[++counter] = function(){
      invoke(typeof fn == 'function' ? fn : Function(fn), args);
    };
    defer(counter);
    return counter;
  };
  clearTask = function clearImmediate(id){
    delete queue[id];
  };
  // Node.js 0.8-
  if(require('./_cof')(process) == 'process'){
    defer = function(id){
      process.nextTick(ctx(run, id, 1));
    };
  // Browsers with MessageChannel, includes WebWorkers
  } else if(MessageChannel){
    channel = new MessageChannel;
    port    = channel.port2;
    channel.port1.onmessage = listener;
    defer = ctx(port.postMessage, port, 1);
  // Browsers with postMessage, skip WebWorkers
  // IE8 has postMessage, but it's sync & typeof its postMessage is 'object'
  } else if(global.addEventListener && typeof postMessage == 'function' && !global.importScripts){
    defer = function(id){
      global.postMessage(id + '', '*');
    };
    global.addEventListener('message', listener, false);
  // IE8-
  } else if(ONREADYSTATECHANGE in cel('script')){
    defer = function(id){
      html.appendChild(cel('script'))[ONREADYSTATECHANGE] = function(){
        html.removeChild(this);
        run.call(id);
      };
    };
  // Rest old browsers
  } else {
    defer = function(id){
      setTimeout(ctx(run, id, 1), 0);
    };
  }
}
module.exports = {
  set:   setTask,
  clear: clearTask
};
},{"./_cof":21,"./_ctx":28,"./_dom-create":32,"./_global":41,"./_html":44,"./_invoke":47}],108:[function(require,module,exports){
var toInteger = require('./_to-integer')
  , max       = Math.max
  , min       = Math.min;
module.exports = function(index, length){
  index = toInteger(index);
  return index < 0 ? max(index + length, 0) : min(index, length);
};
},{"./_to-integer":109}],109:[function(require,module,exports){
// 7.1.4 ToInteger
var ceil  = Math.ceil
  , floor = Math.floor;
module.exports = function(it){
  return isNaN(it = +it) ? 0 : (it > 0 ? floor : ceil)(it);
};
},{}],110:[function(require,module,exports){
// to indexed object, toObject with fallback for non-array-like ES3 strings
var IObject = require('./_iobject')
  , defined = require('./_defined');
module.exports = function(it){
  return IObject(defined(it));
};
},{"./_defined":30,"./_iobject":48}],111:[function(require,module,exports){
// 7.1.15 ToLength
var toInteger = require('./_to-integer')
  , min       = Math.min;
module.exports = function(it){
  return it > 0 ? min(toInteger(it), 0x1fffffffffffff) : 0; // pow(2, 53) - 1 == 9007199254740991
};
},{"./_to-integer":109}],112:[function(require,module,exports){
// 7.1.13 ToObject(argument)
var defined = require('./_defined');
module.exports = function(it){
  return Object(defined(it));
};
},{"./_defined":30}],113:[function(require,module,exports){
// 7.1.1 ToPrimitive(input [, PreferredType])
var isObject = require('./_is-object');
// instead of the ES6 spec version, we didn't implement @@toPrimitive case
// and the second argument - flag - preferred type is a string
module.exports = function(it, S){
  if(!isObject(it))return it;
  var fn, val;
  if(S && typeof (fn = it.toString) == 'function' && !isObject(val = fn.call(it)))return val;
  if(typeof (fn = it.valueOf) == 'function' && !isObject(val = fn.call(it)))return val;
  if(!S && typeof (fn = it.toString) == 'function' && !isObject(val = fn.call(it)))return val;
  throw TypeError("Can't convert object to primitive value");
};
},{"./_is-object":52}],114:[function(require,module,exports){
'use strict';
if(require('./_descriptors')){
  var LIBRARY             = require('./_library')
    , global              = require('./_global')
    , fails               = require('./_fails')
    , $export             = require('./_export')
    , $typed              = require('./_typed')
    , $buffer             = require('./_typed-buffer')
    , ctx                 = require('./_ctx')
    , anInstance          = require('./_an-instance')
    , propertyDesc        = require('./_property-desc')
    , hide                = require('./_hide')
    , redefineAll         = require('./_redefine-all')
    , isInteger           = require('./_is-integer')
    , toInteger           = require('./_to-integer')
    , toLength            = require('./_to-length')
    , toIndex             = require('./_to-index')
    , toPrimitive         = require('./_to-primitive')
    , has                 = require('./_has')
    , same                = require('./_same-value')
    , classof             = require('./_classof')
    , isObject            = require('./_is-object')
    , toObject            = require('./_to-object')
    , isArrayIter         = require('./_is-array-iter')
    , create              = require('./_object-create')
    , getPrototypeOf      = require('./_object-gpo')
    , gOPN                = require('./_object-gopn').f
    , isIterable          = require('./core.is-iterable')
    , getIterFn           = require('./core.get-iterator-method')
    , uid                 = require('./_uid')
    , wks                 = require('./_wks')
    , createArrayMethod   = require('./_array-methods')
    , createArrayIncludes = require('./_array-includes')
    , speciesConstructor  = require('./_species-constructor')
    , ArrayIterators      = require('./es6.array.iterator')
    , Iterators           = require('./_iterators')
    , $iterDetect         = require('./_iter-detect')
    , setSpecies          = require('./_set-species')
    , arrayFill           = require('./_array-fill')
    , arrayCopyWithin     = require('./_array-copy-within')
    , $DP                 = require('./_object-dp')
    , $GOPD               = require('./_object-gopd')
    , dP                  = $DP.f
    , gOPD                = $GOPD.f
    , RangeError          = global.RangeError
    , TypeError           = global.TypeError
    , Uint8Array          = global.Uint8Array
    , ARRAY_BUFFER        = 'ArrayBuffer'
    , SHARED_BUFFER       = 'Shared' + ARRAY_BUFFER
    , BYTES_PER_ELEMENT   = 'BYTES_PER_ELEMENT'
    , PROTOTYPE           = 'prototype'
    , ArrayProto          = Array[PROTOTYPE]
    , $ArrayBuffer        = $buffer.ArrayBuffer
    , $DataView           = $buffer.DataView
    , arrayForEach        = createArrayMethod(0)
    , arrayFilter         = createArrayMethod(2)
    , arraySome           = createArrayMethod(3)
    , arrayEvery          = createArrayMethod(4)
    , arrayFind           = createArrayMethod(5)
    , arrayFindIndex      = createArrayMethod(6)
    , arrayIncludes       = createArrayIncludes(true)
    , arrayIndexOf        = createArrayIncludes(false)
    , arrayValues         = ArrayIterators.values
    , arrayKeys           = ArrayIterators.keys
    , arrayEntries        = ArrayIterators.entries
    , arrayLastIndexOf    = ArrayProto.lastIndexOf
    , arrayReduce         = ArrayProto.reduce
    , arrayReduceRight    = ArrayProto.reduceRight
    , arrayJoin           = ArrayProto.join
    , arraySort           = ArrayProto.sort
    , arraySlice          = ArrayProto.slice
    , arrayToString       = ArrayProto.toString
    , arrayToLocaleString = ArrayProto.toLocaleString
    , ITERATOR            = wks('iterator')
    , TAG                 = wks('toStringTag')
    , TYPED_CONSTRUCTOR   = uid('typed_constructor')
    , DEF_CONSTRUCTOR     = uid('def_constructor')
    , ALL_CONSTRUCTORS    = $typed.CONSTR
    , TYPED_ARRAY         = $typed.TYPED
    , VIEW                = $typed.VIEW
    , WRONG_LENGTH        = 'Wrong length!';

  var $map = createArrayMethod(1, function(O, length){
    return allocate(speciesConstructor(O, O[DEF_CONSTRUCTOR]), length);
  });

  var LITTLE_ENDIAN = fails(function(){
    return new Uint8Array(new Uint16Array([1]).buffer)[0] === 1;
  });

  var FORCED_SET = !!Uint8Array && !!Uint8Array[PROTOTYPE].set && fails(function(){
    new Uint8Array(1).set({});
  });

  var strictToLength = function(it, SAME){
    if(it === undefined)throw TypeError(WRONG_LENGTH);
    var number = +it
      , length = toLength(it);
    if(SAME && !same(number, length))throw RangeError(WRONG_LENGTH);
    return length;
  };

  var toOffset = function(it, BYTES){
    var offset = toInteger(it);
    if(offset < 0 || offset % BYTES)throw RangeError('Wrong offset!');
    return offset;
  };

  var validate = function(it){
    if(isObject(it) && TYPED_ARRAY in it)return it;
    throw TypeError(it + ' is not a typed array!');
  };

  var allocate = function(C, length){
    if(!(isObject(C) && TYPED_CONSTRUCTOR in C)){
      throw TypeError('It is not a typed array constructor!');
    } return new C(length);
  };

  var speciesFromList = function(O, list){
    return fromList(speciesConstructor(O, O[DEF_CONSTRUCTOR]), list);
  };

  var fromList = function(C, list){
    var index  = 0
      , length = list.length
      , result = allocate(C, length);
    while(length > index)result[index] = list[index++];
    return result;
  };

  var addGetter = function(it, key, internal){
    dP(it, key, {get: function(){ return this._d[internal]; }});
  };

  var $from = function from(source /*, mapfn, thisArg */){
    var O       = toObject(source)
      , aLen    = arguments.length
      , mapfn   = aLen > 1 ? arguments[1] : undefined
      , mapping = mapfn !== undefined
      , iterFn  = getIterFn(O)
      , i, length, values, result, step, iterator;
    if(iterFn != undefined && !isArrayIter(iterFn)){
      for(iterator = iterFn.call(O), values = [], i = 0; !(step = iterator.next()).done; i++){
        values.push(step.value);
      } O = values;
    }
    if(mapping && aLen > 2)mapfn = ctx(mapfn, arguments[2], 2);
    for(i = 0, length = toLength(O.length), result = allocate(this, length); length > i; i++){
      result[i] = mapping ? mapfn(O[i], i) : O[i];
    }
    return result;
  };

  var $of = function of(/*...items*/){
    var index  = 0
      , length = arguments.length
      , result = allocate(this, length);
    while(length > index)result[index] = arguments[index++];
    return result;
  };

  // iOS Safari 6.x fails here
  var TO_LOCALE_BUG = !!Uint8Array && fails(function(){ arrayToLocaleString.call(new Uint8Array(1)); });

  var $toLocaleString = function toLocaleString(){
    return arrayToLocaleString.apply(TO_LOCALE_BUG ? arraySlice.call(validate(this)) : validate(this), arguments);
  };

  var proto = {
    copyWithin: function copyWithin(target, start /*, end */){
      return arrayCopyWithin.call(validate(this), target, start, arguments.length > 2 ? arguments[2] : undefined);
    },
    every: function every(callbackfn /*, thisArg */){
      return arrayEvery(validate(this), callbackfn, arguments.length > 1 ? arguments[1] : undefined);
    },
    fill: function fill(value /*, start, end */){ // eslint-disable-line no-unused-vars
      return arrayFill.apply(validate(this), arguments);
    },
    filter: function filter(callbackfn /*, thisArg */){
      return speciesFromList(this, arrayFilter(validate(this), callbackfn,
        arguments.length > 1 ? arguments[1] : undefined));
    },
    find: function find(predicate /*, thisArg */){
      return arrayFind(validate(this), predicate, arguments.length > 1 ? arguments[1] : undefined);
    },
    findIndex: function findIndex(predicate /*, thisArg */){
      return arrayFindIndex(validate(this), predicate, arguments.length > 1 ? arguments[1] : undefined);
    },
    forEach: function forEach(callbackfn /*, thisArg */){
      arrayForEach(validate(this), callbackfn, arguments.length > 1 ? arguments[1] : undefined);
    },
    indexOf: function indexOf(searchElement /*, fromIndex */){
      return arrayIndexOf(validate(this), searchElement, arguments.length > 1 ? arguments[1] : undefined);
    },
    includes: function includes(searchElement /*, fromIndex */){
      return arrayIncludes(validate(this), searchElement, arguments.length > 1 ? arguments[1] : undefined);
    },
    join: function join(separator){ // eslint-disable-line no-unused-vars
      return arrayJoin.apply(validate(this), arguments);
    },
    lastIndexOf: function lastIndexOf(searchElement /*, fromIndex */){ // eslint-disable-line no-unused-vars
      return arrayLastIndexOf.apply(validate(this), arguments);
    },
    map: function map(mapfn /*, thisArg */){
      return $map(validate(this), mapfn, arguments.length > 1 ? arguments[1] : undefined);
    },
    reduce: function reduce(callbackfn /*, initialValue */){ // eslint-disable-line no-unused-vars
      return arrayReduce.apply(validate(this), arguments);
    },
    reduceRight: function reduceRight(callbackfn /*, initialValue */){ // eslint-disable-line no-unused-vars
      return arrayReduceRight.apply(validate(this), arguments);
    },
    reverse: function reverse(){
      var that   = this
        , length = validate(that).length
        , middle = Math.floor(length / 2)
        , index  = 0
        , value;
      while(index < middle){
        value         = that[index];
        that[index++] = that[--length];
        that[length]  = value;
      } return that;
    },
    some: function some(callbackfn /*, thisArg */){
      return arraySome(validate(this), callbackfn, arguments.length > 1 ? arguments[1] : undefined);
    },
    sort: function sort(comparefn){
      return arraySort.call(validate(this), comparefn);
    },
    subarray: function subarray(begin, end){
      var O      = validate(this)
        , length = O.length
        , $begin = toIndex(begin, length);
      return new (speciesConstructor(O, O[DEF_CONSTRUCTOR]))(
        O.buffer,
        O.byteOffset + $begin * O.BYTES_PER_ELEMENT,
        toLength((end === undefined ? length : toIndex(end, length)) - $begin)
      );
    }
  };

  var $slice = function slice(start, end){
    return speciesFromList(this, arraySlice.call(validate(this), start, end));
  };

  var $set = function set(arrayLike /*, offset */){
    validate(this);
    var offset = toOffset(arguments[1], 1)
      , length = this.length
      , src    = toObject(arrayLike)
      , len    = toLength(src.length)
      , index  = 0;
    if(len + offset > length)throw RangeError(WRONG_LENGTH);
    while(index < len)this[offset + index] = src[index++];
  };

  var $iterators = {
    entries: function entries(){
      return arrayEntries.call(validate(this));
    },
    keys: function keys(){
      return arrayKeys.call(validate(this));
    },
    values: function values(){
      return arrayValues.call(validate(this));
    }
  };

  var isTAIndex = function(target, key){
    return isObject(target)
      && target[TYPED_ARRAY]
      && typeof key != 'symbol'
      && key in target
      && String(+key) == String(key);
  };
  var $getDesc = function getOwnPropertyDescriptor(target, key){
    return isTAIndex(target, key = toPrimitive(key, true))
      ? propertyDesc(2, target[key])
      : gOPD(target, key);
  };
  var $setDesc = function defineProperty(target, key, desc){
    if(isTAIndex(target, key = toPrimitive(key, true))
      && isObject(desc)
      && has(desc, 'value')
      && !has(desc, 'get')
      && !has(desc, 'set')
      // TODO: add validation descriptor w/o calling accessors
      && !desc.configurable
      && (!has(desc, 'writable') || desc.writable)
      && (!has(desc, 'enumerable') || desc.enumerable)
    ){
      target[key] = desc.value;
      return target;
    } else return dP(target, key, desc);
  };

  if(!ALL_CONSTRUCTORS){
    $GOPD.f = $getDesc;
    $DP.f   = $setDesc;
  }

  $export($export.S + $export.F * !ALL_CONSTRUCTORS, 'Object', {
    getOwnPropertyDescriptor: $getDesc,
    defineProperty:           $setDesc
  });

  if(fails(function(){ arrayToString.call({}); })){
    arrayToString = arrayToLocaleString = function toString(){
      return arrayJoin.call(this);
    }
  }

  var $TypedArrayPrototype$ = redefineAll({}, proto);
  redefineAll($TypedArrayPrototype$, $iterators);
  hide($TypedArrayPrototype$, ITERATOR, $iterators.values);
  redefineAll($TypedArrayPrototype$, {
    slice:          $slice,
    set:            $set,
    constructor:    function(){ /* noop */ },
    toString:       arrayToString,
    toLocaleString: $toLocaleString
  });
  addGetter($TypedArrayPrototype$, 'buffer', 'b');
  addGetter($TypedArrayPrototype$, 'byteOffset', 'o');
  addGetter($TypedArrayPrototype$, 'byteLength', 'l');
  addGetter($TypedArrayPrototype$, 'length', 'e');
  dP($TypedArrayPrototype$, TAG, {
    get: function(){ return this[TYPED_ARRAY]; }
  });

  module.exports = function(KEY, BYTES, wrapper, CLAMPED){
    CLAMPED = !!CLAMPED;
    var NAME       = KEY + (CLAMPED ? 'Clamped' : '') + 'Array'
      , ISNT_UINT8 = NAME != 'Uint8Array'
      , GETTER     = 'get' + KEY
      , SETTER     = 'set' + KEY
      , TypedArray = global[NAME]
      , Base       = TypedArray || {}
      , TAC        = TypedArray && getPrototypeOf(TypedArray)
      , FORCED     = !TypedArray || !$typed.ABV
      , O          = {}
      , TypedArrayPrototype = TypedArray && TypedArray[PROTOTYPE];
    var getter = function(that, index){
      var data = that._d;
      return data.v[GETTER](index * BYTES + data.o, LITTLE_ENDIAN);
    };
    var setter = function(that, index, value){
      var data = that._d;
      if(CLAMPED)value = (value = Math.round(value)) < 0 ? 0 : value > 0xff ? 0xff : value & 0xff;
      data.v[SETTER](index * BYTES + data.o, value, LITTLE_ENDIAN);
    };
    var addElement = function(that, index){
      dP(that, index, {
        get: function(){
          return getter(this, index);
        },
        set: function(value){
          return setter(this, index, value);
        },
        enumerable: true
      });
    };
    if(FORCED){
      TypedArray = wrapper(function(that, data, $offset, $length){
        anInstance(that, TypedArray, NAME, '_d');
        var index  = 0
          , offset = 0
          , buffer, byteLength, length, klass;
        if(!isObject(data)){
          length     = strictToLength(data, true)
          byteLength = length * BYTES;
          buffer     = new $ArrayBuffer(byteLength);
        } else if(data instanceof $ArrayBuffer || (klass = classof(data)) == ARRAY_BUFFER || klass == SHARED_BUFFER){
          buffer = data;
          offset = toOffset($offset, BYTES);
          var $len = data.byteLength;
          if($length === undefined){
            if($len % BYTES)throw RangeError(WRONG_LENGTH);
            byteLength = $len - offset;
            if(byteLength < 0)throw RangeError(WRONG_LENGTH);
          } else {
            byteLength = toLength($length) * BYTES;
            if(byteLength + offset > $len)throw RangeError(WRONG_LENGTH);
          }
          length = byteLength / BYTES;
        } else if(TYPED_ARRAY in data){
          return fromList(TypedArray, data);
        } else {
          return $from.call(TypedArray, data);
        }
        hide(that, '_d', {
          b: buffer,
          o: offset,
          l: byteLength,
          e: length,
          v: new $DataView(buffer)
        });
        while(index < length)addElement(that, index++);
      });
      TypedArrayPrototype = TypedArray[PROTOTYPE] = create($TypedArrayPrototype$);
      hide(TypedArrayPrototype, 'constructor', TypedArray);
    } else if(!$iterDetect(function(iter){
      // V8 works with iterators, but fails in many other cases
      // https://code.google.com/p/v8/issues/detail?id=4552
      new TypedArray(null); // eslint-disable-line no-new
      new TypedArray(iter); // eslint-disable-line no-new
    }, true)){
      TypedArray = wrapper(function(that, data, $offset, $length){
        anInstance(that, TypedArray, NAME);
        var klass;
        // `ws` module bug, temporarily remove validation length for Uint8Array
        // https://github.com/websockets/ws/pull/645
        if(!isObject(data))return new Base(strictToLength(data, ISNT_UINT8));
        if(data instanceof $ArrayBuffer || (klass = classof(data)) == ARRAY_BUFFER || klass == SHARED_BUFFER){
          return $length !== undefined
            ? new Base(data, toOffset($offset, BYTES), $length)
            : $offset !== undefined
              ? new Base(data, toOffset($offset, BYTES))
              : new Base(data);
        }
        if(TYPED_ARRAY in data)return fromList(TypedArray, data);
        return $from.call(TypedArray, data);
      });
      arrayForEach(TAC !== Function.prototype ? gOPN(Base).concat(gOPN(TAC)) : gOPN(Base), function(key){
        if(!(key in TypedArray))hide(TypedArray, key, Base[key]);
      });
      TypedArray[PROTOTYPE] = TypedArrayPrototype;
      if(!LIBRARY)TypedArrayPrototype.constructor = TypedArray;
    }
    var $nativeIterator   = TypedArrayPrototype[ITERATOR]
      , CORRECT_ITER_NAME = !!$nativeIterator && ($nativeIterator.name == 'values' || $nativeIterator.name == undefined)
      , $iterator         = $iterators.values;
    hide(TypedArray, TYPED_CONSTRUCTOR, true);
    hide(TypedArrayPrototype, TYPED_ARRAY, NAME);
    hide(TypedArrayPrototype, VIEW, true);
    hide(TypedArrayPrototype, DEF_CONSTRUCTOR, TypedArray);

    if(CLAMPED ? new TypedArray(1)[TAG] != NAME : !(TAG in TypedArrayPrototype)){
      dP(TypedArrayPrototype, TAG, {
        get: function(){ return NAME; }
      });
    }

    O[NAME] = TypedArray;

    $export($export.G + $export.W + $export.F * (TypedArray != Base), O);

    $export($export.S, NAME, {
      BYTES_PER_ELEMENT: BYTES,
      from: $from,
      of: $of
    });

    if(!(BYTES_PER_ELEMENT in TypedArrayPrototype))hide(TypedArrayPrototype, BYTES_PER_ELEMENT, BYTES);

    $export($export.P, NAME, proto);

    setSpecies(NAME);

    $export($export.P + $export.F * FORCED_SET, NAME, {set: $set});

    $export($export.P + $export.F * !CORRECT_ITER_NAME, NAME, $iterators);

    $export($export.P + $export.F * (TypedArrayPrototype.toString != arrayToString), NAME, {toString: arrayToString});

    $export($export.P + $export.F * fails(function(){
      new TypedArray(1).slice();
    }), NAME, {slice: $slice});

    $export($export.P + $export.F * (fails(function(){
      return [1, 2].toLocaleString() != new TypedArray([1, 2]).toLocaleString()
    }) || !fails(function(){
      TypedArrayPrototype.toLocaleString.call([1, 2]);
    })), NAME, {toLocaleString: $toLocaleString});

    Iterators[NAME] = CORRECT_ITER_NAME ? $nativeIterator : $iterator;
    if(!LIBRARY && !CORRECT_ITER_NAME)hide(TypedArrayPrototype, ITERATOR, $iterator);
  };
} else module.exports = function(){ /* empty */ };
},{"./_an-instance":9,"./_array-copy-within":11,"./_array-fill":12,"./_array-includes":14,"./_array-methods":15,"./_classof":20,"./_ctx":28,"./_descriptors":31,"./_export":35,"./_fails":37,"./_global":41,"./_has":42,"./_hide":43,"./_is-array-iter":49,"./_is-integer":51,"./_is-object":52,"./_iter-detect":57,"./_iterators":59,"./_library":61,"./_object-create":69,"./_object-dp":70,"./_object-gopd":73,"./_object-gopn":75,"./_object-gpo":77,"./_property-desc":88,"./_redefine-all":89,"./_same-value":92,"./_set-species":94,"./_species-constructor":98,"./_to-index":108,"./_to-integer":109,"./_to-length":111,"./_to-object":112,"./_to-primitive":113,"./_typed":116,"./_typed-buffer":115,"./_uid":117,"./_wks":120,"./core.get-iterator-method":121,"./core.is-iterable":122,"./es6.array.iterator":134}],115:[function(require,module,exports){
'use strict';
var global         = require('./_global')
  , DESCRIPTORS    = require('./_descriptors')
  , LIBRARY        = require('./_library')
  , $typed         = require('./_typed')
  , hide           = require('./_hide')
  , redefineAll    = require('./_redefine-all')
  , fails          = require('./_fails')
  , anInstance     = require('./_an-instance')
  , toInteger      = require('./_to-integer')
  , toLength       = require('./_to-length')
  , gOPN           = require('./_object-gopn').f
  , dP             = require('./_object-dp').f
  , arrayFill      = require('./_array-fill')
  , setToStringTag = require('./_set-to-string-tag')
  , ARRAY_BUFFER   = 'ArrayBuffer'
  , DATA_VIEW      = 'DataView'
  , PROTOTYPE      = 'prototype'
  , WRONG_LENGTH   = 'Wrong length!'
  , WRONG_INDEX    = 'Wrong index!'
  , $ArrayBuffer   = global[ARRAY_BUFFER]
  , $DataView      = global[DATA_VIEW]
  , Math           = global.Math
  , parseInt       = global.parseInt
  , RangeError     = global.RangeError
  , Infinity       = global.Infinity
  , BaseBuffer     = $ArrayBuffer
  , abs            = Math.abs
  , pow            = Math.pow
  , min            = Math.min
  , floor          = Math.floor
  , log            = Math.log
  , LN2            = Math.LN2
  , BUFFER         = 'buffer'
  , BYTE_LENGTH    = 'byteLength'
  , BYTE_OFFSET    = 'byteOffset'
  , $BUFFER        = DESCRIPTORS ? '_b' : BUFFER
  , $LENGTH        = DESCRIPTORS ? '_l' : BYTE_LENGTH
  , $OFFSET        = DESCRIPTORS ? '_o' : BYTE_OFFSET;

// IEEE754 conversions based on https://github.com/feross/ieee754
var packIEEE754 = function(value, mLen, nBytes){
  var buffer = Array(nBytes)
    , eLen   = nBytes * 8 - mLen - 1
    , eMax   = (1 << eLen) - 1
    , eBias  = eMax >> 1
    , rt     = mLen === 23 ? pow(2, -24) - pow(2, -77) : 0
    , i      = 0
    , s      = value < 0 || value === 0 && 1 / value < 0 ? 1 : 0
    , e, m, c;
  value = abs(value)
  if(value != value || value === Infinity){
    m = value != value ? 1 : 0;
    e = eMax;
  } else {
    e = floor(log(value) / LN2);
    if(value * (c = pow(2, -e)) < 1){
      e--;
      c *= 2;
    }
    if(e + eBias >= 1){
      value += rt / c;
    } else {
      value += rt * pow(2, 1 - eBias);
    }
    if(value * c >= 2){
      e++;
      c /= 2;
    }
    if(e + eBias >= eMax){
      m = 0;
      e = eMax;
    } else if(e + eBias >= 1){
      m = (value * c - 1) * pow(2, mLen);
      e = e + eBias;
    } else {
      m = value * pow(2, eBias - 1) * pow(2, mLen);
      e = 0;
    }
  }
  for(; mLen >= 8; buffer[i++] = m & 255, m /= 256, mLen -= 8);
  e = e << mLen | m;
  eLen += mLen;
  for(; eLen > 0; buffer[i++] = e & 255, e /= 256, eLen -= 8);
  buffer[--i] |= s * 128;
  return buffer;
};
var unpackIEEE754 = function(buffer, mLen, nBytes){
  var eLen  = nBytes * 8 - mLen - 1
    , eMax  = (1 << eLen) - 1
    , eBias = eMax >> 1
    , nBits = eLen - 7
    , i     = nBytes - 1
    , s     = buffer[i--]
    , e     = s & 127
    , m;
  s >>= 7;
  for(; nBits > 0; e = e * 256 + buffer[i], i--, nBits -= 8);
  m = e & (1 << -nBits) - 1;
  e >>= -nBits;
  nBits += mLen;
  for(; nBits > 0; m = m * 256 + buffer[i], i--, nBits -= 8);
  if(e === 0){
    e = 1 - eBias;
  } else if(e === eMax){
    return m ? NaN : s ? -Infinity : Infinity;
  } else {
    m = m + pow(2, mLen);
    e = e - eBias;
  } return (s ? -1 : 1) * m * pow(2, e - mLen);
};

var unpackI32 = function(bytes){
  return bytes[3] << 24 | bytes[2] << 16 | bytes[1] << 8 | bytes[0];
};
var packI8 = function(it){
  return [it & 0xff];
};
var packI16 = function(it){
  return [it & 0xff, it >> 8 & 0xff];
};
var packI32 = function(it){
  return [it & 0xff, it >> 8 & 0xff, it >> 16 & 0xff, it >> 24 & 0xff];
};
var packF64 = function(it){
  return packIEEE754(it, 52, 8);
};
var packF32 = function(it){
  return packIEEE754(it, 23, 4);
};

var addGetter = function(C, key, internal){
  dP(C[PROTOTYPE], key, {get: function(){ return this[internal]; }});
};

var get = function(view, bytes, index, isLittleEndian){
  var numIndex = +index
    , intIndex = toInteger(numIndex);
  if(numIndex != intIndex || intIndex < 0 || intIndex + bytes > view[$LENGTH])throw RangeError(WRONG_INDEX);
  var store = view[$BUFFER]._b
    , start = intIndex + view[$OFFSET]
    , pack  = store.slice(start, start + bytes);
  return isLittleEndian ? pack : pack.reverse();
};
var set = function(view, bytes, index, conversion, value, isLittleEndian){
  var numIndex = +index
    , intIndex = toInteger(numIndex);
  if(numIndex != intIndex || intIndex < 0 || intIndex + bytes > view[$LENGTH])throw RangeError(WRONG_INDEX);
  var store = view[$BUFFER]._b
    , start = intIndex + view[$OFFSET]
    , pack  = conversion(+value);
  for(var i = 0; i < bytes; i++)store[start + i] = pack[isLittleEndian ? i : bytes - i - 1];
};

var validateArrayBufferArguments = function(that, length){
  anInstance(that, $ArrayBuffer, ARRAY_BUFFER);
  var numberLength = +length
    , byteLength   = toLength(numberLength);
  if(numberLength != byteLength)throw RangeError(WRONG_LENGTH);
  return byteLength;
};

if(!$typed.ABV){
  $ArrayBuffer = function ArrayBuffer(length){
    var byteLength = validateArrayBufferArguments(this, length);
    this._b       = arrayFill.call(Array(byteLength), 0);
    this[$LENGTH] = byteLength;
  };

  $DataView = function DataView(buffer, byteOffset, byteLength){
    anInstance(this, $DataView, DATA_VIEW);
    anInstance(buffer, $ArrayBuffer, DATA_VIEW);
    var bufferLength = buffer[$LENGTH]
      , offset       = toInteger(byteOffset);
    if(offset < 0 || offset > bufferLength)throw RangeError('Wrong offset!');
    byteLength = byteLength === undefined ? bufferLength - offset : toLength(byteLength);
    if(offset + byteLength > bufferLength)throw RangeError(WRONG_LENGTH);
    this[$BUFFER] = buffer;
    this[$OFFSET] = offset;
    this[$LENGTH] = byteLength;
  };

  if(DESCRIPTORS){
    addGetter($ArrayBuffer, BYTE_LENGTH, '_l');
    addGetter($DataView, BUFFER, '_b');
    addGetter($DataView, BYTE_LENGTH, '_l');
    addGetter($DataView, BYTE_OFFSET, '_o');
  }

  redefineAll($DataView[PROTOTYPE], {
    getInt8: function getInt8(byteOffset){
      return get(this, 1, byteOffset)[0] << 24 >> 24;
    },
    getUint8: function getUint8(byteOffset){
      return get(this, 1, byteOffset)[0];
    },
    getInt16: function getInt16(byteOffset /*, littleEndian */){
      var bytes = get(this, 2, byteOffset, arguments[1]);
      return (bytes[1] << 8 | bytes[0]) << 16 >> 16;
    },
    getUint16: function getUint16(byteOffset /*, littleEndian */){
      var bytes = get(this, 2, byteOffset, arguments[1]);
      return bytes[1] << 8 | bytes[0];
    },
    getInt32: function getInt32(byteOffset /*, littleEndian */){
      return unpackI32(get(this, 4, byteOffset, arguments[1]));
    },
    getUint32: function getUint32(byteOffset /*, littleEndian */){
      return unpackI32(get(this, 4, byteOffset, arguments[1])) >>> 0;
    },
    getFloat32: function getFloat32(byteOffset /*, littleEndian */){
      return unpackIEEE754(get(this, 4, byteOffset, arguments[1]), 23, 4);
    },
    getFloat64: function getFloat64(byteOffset /*, littleEndian */){
      return unpackIEEE754(get(this, 8, byteOffset, arguments[1]), 52, 8);
    },
    setInt8: function setInt8(byteOffset, value){
      set(this, 1, byteOffset, packI8, value);
    },
    setUint8: function setUint8(byteOffset, value){
      set(this, 1, byteOffset, packI8, value);
    },
    setInt16: function setInt16(byteOffset, value /*, littleEndian */){
      set(this, 2, byteOffset, packI16, value, arguments[2]);
    },
    setUint16: function setUint16(byteOffset, value /*, littleEndian */){
      set(this, 2, byteOffset, packI16, value, arguments[2]);
    },
    setInt32: function setInt32(byteOffset, value /*, littleEndian */){
      set(this, 4, byteOffset, packI32, value, arguments[2]);
    },
    setUint32: function setUint32(byteOffset, value /*, littleEndian */){
      set(this, 4, byteOffset, packI32, value, arguments[2]);
    },
    setFloat32: function setFloat32(byteOffset, value /*, littleEndian */){
      set(this, 4, byteOffset, packF32, value, arguments[2]);
    },
    setFloat64: function setFloat64(byteOffset, value /*, littleEndian */){
      set(this, 8, byteOffset, packF64, value, arguments[2]);
    }
  });
} else {
  if(!fails(function(){
    new $ArrayBuffer;     // eslint-disable-line no-new
  }) || !fails(function(){
    new $ArrayBuffer(.5); // eslint-disable-line no-new
  })){
    $ArrayBuffer = function ArrayBuffer(length){
      return new BaseBuffer(validateArrayBufferArguments(this, length));
    };
    var ArrayBufferProto = $ArrayBuffer[PROTOTYPE] = BaseBuffer[PROTOTYPE];
    for(var keys = gOPN(BaseBuffer), j = 0, key; keys.length > j; ){
      if(!((key = keys[j++]) in $ArrayBuffer))hide($ArrayBuffer, key, BaseBuffer[key]);
    };
    if(!LIBRARY)ArrayBufferProto.constructor = $ArrayBuffer;
  }
  // iOS Safari 7.x bug
  var view = new $DataView(new $ArrayBuffer(2))
    , $setInt8 = $DataView[PROTOTYPE].setInt8;
  view.setInt8(0, 2147483648);
  view.setInt8(1, 2147483649);
  if(view.getInt8(0) || !view.getInt8(1))redefineAll($DataView[PROTOTYPE], {
    setInt8: function setInt8(byteOffset, value){
      $setInt8.call(this, byteOffset, value << 24 >> 24);
    },
    setUint8: function setUint8(byteOffset, value){
      $setInt8.call(this, byteOffset, value << 24 >> 24);
    }
  }, true);
}
setToStringTag($ArrayBuffer, ARRAY_BUFFER);
setToStringTag($DataView, DATA_VIEW);
hide($DataView[PROTOTYPE], $typed.VIEW, true);
exports[ARRAY_BUFFER] = $ArrayBuffer;
exports[DATA_VIEW] = $DataView;
},{"./_an-instance":9,"./_array-fill":12,"./_descriptors":31,"./_fails":37,"./_global":41,"./_hide":43,"./_library":61,"./_object-dp":70,"./_object-gopn":75,"./_redefine-all":89,"./_set-to-string-tag":95,"./_to-integer":109,"./_to-length":111,"./_typed":116}],116:[function(require,module,exports){
var global = require('./_global')
  , hide   = require('./_hide')
  , uid    = require('./_uid')
  , TYPED  = uid('typed_array')
  , VIEW   = uid('view')
  , ABV    = !!(global.ArrayBuffer && global.DataView)
  , CONSTR = ABV
  , i = 0, l = 9, Typed;

var TypedArrayConstructors = (
  'Int8Array,Uint8Array,Uint8ClampedArray,Int16Array,Uint16Array,Int32Array,Uint32Array,Float32Array,Float64Array'
).split(',');

while(i < l){
  if(Typed = global[TypedArrayConstructors[i++]]){
    hide(Typed.prototype, TYPED, true);
    hide(Typed.prototype, VIEW, true);
  } else CONSTR = false;
}

module.exports = {
  ABV:    ABV,
  CONSTR: CONSTR,
  TYPED:  TYPED,
  VIEW:   VIEW
};
},{"./_global":41,"./_hide":43,"./_uid":117}],117:[function(require,module,exports){
var id = 0
  , px = Math.random();
module.exports = function(key){
  return 'Symbol('.concat(key === undefined ? '' : key, ')_', (++id + px).toString(36));
};
},{}],118:[function(require,module,exports){
var global         = require('./_global')
  , core           = require('./_core')
  , LIBRARY        = require('./_library')
  , wksExt         = require('./_wks-ext')
  , defineProperty = require('./_object-dp').f;
module.exports = function(name){
  var $Symbol = core.Symbol || (core.Symbol = LIBRARY ? {} : global.Symbol || {});
  if(name.charAt(0) != '_' && !(name in $Symbol))defineProperty($Symbol, name, {value: wksExt.f(name)});
};
},{"./_core":26,"./_global":41,"./_library":61,"./_object-dp":70,"./_wks-ext":119}],119:[function(require,module,exports){
exports.f = require('./_wks');
},{"./_wks":120}],120:[function(require,module,exports){
var store      = require('./_shared')('wks')
  , uid        = require('./_uid')
  , Symbol     = require('./_global').Symbol
  , USE_SYMBOL = typeof Symbol == 'function';

var $exports = module.exports = function(name){
  return store[name] || (store[name] =
    USE_SYMBOL && Symbol[name] || (USE_SYMBOL ? Symbol : uid)('Symbol.' + name));
};

$exports.store = store;
},{"./_global":41,"./_shared":97,"./_uid":117}],121:[function(require,module,exports){
var classof   = require('./_classof')
  , ITERATOR  = require('./_wks')('iterator')
  , Iterators = require('./_iterators');
module.exports = require('./_core').getIteratorMethod = function(it){
  if(it != undefined)return it[ITERATOR]
    || it['@@iterator']
    || Iterators[classof(it)];
};
},{"./_classof":20,"./_core":26,"./_iterators":59,"./_wks":120}],122:[function(require,module,exports){
var classof   = require('./_classof')
  , ITERATOR  = require('./_wks')('iterator')
  , Iterators = require('./_iterators');
module.exports = require('./_core').isIterable = function(it){
  var O = Object(it);
  return O[ITERATOR] !== undefined
    || '@@iterator' in O
    || Iterators.hasOwnProperty(classof(O));
};
},{"./_classof":20,"./_core":26,"./_iterators":59,"./_wks":120}],123:[function(require,module,exports){
// https://github.com/benjamingr/RexExp.escape
var $export = require('./_export')
  , $re     = require('./_replacer')(/[\\^$*+?.()|[\]{}]/g, '\\$&');

$export($export.S, 'RegExp', {escape: function escape(it){ return $re(it); }});

},{"./_export":35,"./_replacer":91}],124:[function(require,module,exports){
// 22.1.3.3 Array.prototype.copyWithin(target, start, end = this.length)
var $export = require('./_export');

$export($export.P, 'Array', {copyWithin: require('./_array-copy-within')});

require('./_add-to-unscopables')('copyWithin');
},{"./_add-to-unscopables":8,"./_array-copy-within":11,"./_export":35}],125:[function(require,module,exports){
'use strict';
var $export = require('./_export')
  , $every  = require('./_array-methods')(4);

$export($export.P + $export.F * !require('./_strict-method')([].every, true), 'Array', {
  // 22.1.3.5 / 15.4.4.16 Array.prototype.every(callbackfn [, thisArg])
  every: function every(callbackfn /* , thisArg */){
    return $every(this, callbackfn, arguments[1]);
  }
});
},{"./_array-methods":15,"./_export":35,"./_strict-method":99}],126:[function(require,module,exports){
// 22.1.3.6 Array.prototype.fill(value, start = 0, end = this.length)
var $export = require('./_export');

$export($export.P, 'Array', {fill: require('./_array-fill')});

require('./_add-to-unscopables')('fill');
},{"./_add-to-unscopables":8,"./_array-fill":12,"./_export":35}],127:[function(require,module,exports){
'use strict';
var $export = require('./_export')
  , $filter = require('./_array-methods')(2);

$export($export.P + $export.F * !require('./_strict-method')([].filter, true), 'Array', {
  // 22.1.3.7 / 15.4.4.20 Array.prototype.filter(callbackfn [, thisArg])
  filter: function filter(callbackfn /* , thisArg */){
    return $filter(this, callbackfn, arguments[1]);
  }
});
},{"./_array-methods":15,"./_export":35,"./_strict-method":99}],128:[function(require,module,exports){
'use strict';
// 22.1.3.9 Array.prototype.findIndex(predicate, thisArg = undefined)
var $export = require('./_export')
  , $find   = require('./_array-methods')(6)
  , KEY     = 'findIndex'
  , forced  = true;
// Shouldn't skip holes
if(KEY in [])Array(1)[KEY](function(){ forced = false; });
$export($export.P + $export.F * forced, 'Array', {
  findIndex: function findIndex(callbackfn/*, that = undefined */){
    return $find(this, callbackfn, arguments.length > 1 ? arguments[1] : undefined);
  }
});
require('./_add-to-unscopables')(KEY);
},{"./_add-to-unscopables":8,"./_array-methods":15,"./_export":35}],129:[function(require,module,exports){
'use strict';
// 22.1.3.8 Array.prototype.find(predicate, thisArg = undefined)
var $export = require('./_export')
  , $find   = require('./_array-methods')(5)
  , KEY     = 'find'
  , forced  = true;
// Shouldn't skip holes
if(KEY in [])Array(1)[KEY](function(){ forced = false; });
$export($export.P + $export.F * forced, 'Array', {
  find: function find(callbackfn/*, that = undefined */){
    return $find(this, callbackfn, arguments.length > 1 ? arguments[1] : undefined);
  }
});
require('./_add-to-unscopables')(KEY);
},{"./_add-to-unscopables":8,"./_array-methods":15,"./_export":35}],130:[function(require,module,exports){
'use strict';
var $export  = require('./_export')
  , $forEach = require('./_array-methods')(0)
  , STRICT   = require('./_strict-method')([].forEach, true);

$export($export.P + $export.F * !STRICT, 'Array', {
  // 22.1.3.10 / 15.4.4.18 Array.prototype.forEach(callbackfn [, thisArg])
  forEach: function forEach(callbackfn /* , thisArg */){
    return $forEach(this, callbackfn, arguments[1]);
  }
});
},{"./_array-methods":15,"./_export":35,"./_strict-method":99}],131:[function(require,module,exports){
'use strict';
var ctx            = require('./_ctx')
  , $export        = require('./_export')
  , toObject       = require('./_to-object')
  , call           = require('./_iter-call')
  , isArrayIter    = require('./_is-array-iter')
  , toLength       = require('./_to-length')
  , createProperty = require('./_create-property')
  , getIterFn      = require('./core.get-iterator-method');

$export($export.S + $export.F * !require('./_iter-detect')(function(iter){ Array.from(iter); }), 'Array', {
  // 22.1.2.1 Array.from(arrayLike, mapfn = undefined, thisArg = undefined)
  from: function from(arrayLike/*, mapfn = undefined, thisArg = undefined*/){
    var O       = toObject(arrayLike)
      , C       = typeof this == 'function' ? this : Array
      , aLen    = arguments.length
      , mapfn   = aLen > 1 ? arguments[1] : undefined
      , mapping = mapfn !== undefined
      , index   = 0
      , iterFn  = getIterFn(O)
      , length, result, step, iterator;
    if(mapping)mapfn = ctx(mapfn, aLen > 2 ? arguments[2] : undefined, 2);
    // if object isn't iterable or it's array with default iterator - use simple case
    if(iterFn != undefined && !(C == Array && isArrayIter(iterFn))){
      for(iterator = iterFn.call(O), result = new C; !(step = iterator.next()).done; index++){
        createProperty(result, index, mapping ? call(iterator, mapfn, [step.value, index], true) : step.value);
      }
    } else {
      length = toLength(O.length);
      for(result = new C(length); length > index; index++){
        createProperty(result, index, mapping ? mapfn(O[index], index) : O[index]);
      }
    }
    result.length = index;
    return result;
  }
});

},{"./_create-property":27,"./_ctx":28,"./_export":35,"./_is-array-iter":49,"./_iter-call":54,"./_iter-detect":57,"./_to-length":111,"./_to-object":112,"./core.get-iterator-method":121}],132:[function(require,module,exports){
'use strict';
var $export       = require('./_export')
  , $indexOf      = require('./_array-includes')(false)
  , $native       = [].indexOf
  , NEGATIVE_ZERO = !!$native && 1 / [1].indexOf(1, -0) < 0;

$export($export.P + $export.F * (NEGATIVE_ZERO || !require('./_strict-method')($native)), 'Array', {
  // 22.1.3.11 / 15.4.4.14 Array.prototype.indexOf(searchElement [, fromIndex])
  indexOf: function indexOf(searchElement /*, fromIndex = 0 */){
    return NEGATIVE_ZERO
      // convert -0 to +0
      ? $native.apply(this, arguments) || 0
      : $indexOf(this, searchElement, arguments[1]);
  }
});
},{"./_array-includes":14,"./_export":35,"./_strict-method":99}],133:[function(require,module,exports){
// 22.1.2.2 / 15.4.3.2 Array.isArray(arg)
var $export = require('./_export');

$export($export.S, 'Array', {isArray: require('./_is-array')});
},{"./_export":35,"./_is-array":50}],134:[function(require,module,exports){
'use strict';
var addToUnscopables = require('./_add-to-unscopables')
  , step             = require('./_iter-step')
  , Iterators        = require('./_iterators')
  , toIObject        = require('./_to-iobject');

// 22.1.3.4 Array.prototype.entries()
// 22.1.3.13 Array.prototype.keys()
// 22.1.3.29 Array.prototype.values()
// 22.1.3.30 Array.prototype[@@iterator]()
module.exports = require('./_iter-define')(Array, 'Array', function(iterated, kind){
  this._t = toIObject(iterated); // target
  this._i = 0;                   // next index
  this._k = kind;                // kind
// 22.1.5.2.1 %ArrayIteratorPrototype%.next()
}, function(){
  var O     = this._t
    , kind  = this._k
    , index = this._i++;
  if(!O || index >= O.length){
    this._t = undefined;
    return step(1);
  }
  if(kind == 'keys'  )return step(0, index);
  if(kind == 'values')return step(0, O[index]);
  return step(0, [index, O[index]]);
}, 'values');

// argumentsList[@@iterator] is %ArrayProto_values% (9.4.4.6, 9.4.4.7)
Iterators.Arguments = Iterators.Array;

addToUnscopables('keys');
addToUnscopables('values');
addToUnscopables('entries');
},{"./_add-to-unscopables":8,"./_iter-define":56,"./_iter-step":58,"./_iterators":59,"./_to-iobject":110}],135:[function(require,module,exports){
'use strict';
// 22.1.3.13 Array.prototype.join(separator)
var $export   = require('./_export')
  , toIObject = require('./_to-iobject')
  , arrayJoin = [].join;

// fallback for not array-like strings
$export($export.P + $export.F * (require('./_iobject') != Object || !require('./_strict-method')(arrayJoin)), 'Array', {
  join: function join(separator){
    return arrayJoin.call(toIObject(this), separator === undefined ? ',' : separator);
  }
});
},{"./_export":35,"./_iobject":48,"./_strict-method":99,"./_to-iobject":110}],136:[function(require,module,exports){
'use strict';
var $export       = require('./_export')
  , toIObject     = require('./_to-iobject')
  , toInteger     = require('./_to-integer')
  , toLength      = require('./_to-length')
  , $native       = [].lastIndexOf
  , NEGATIVE_ZERO = !!$native && 1 / [1].lastIndexOf(1, -0) < 0;

$export($export.P + $export.F * (NEGATIVE_ZERO || !require('./_strict-method')($native)), 'Array', {
  // 22.1.3.14 / 15.4.4.15 Array.prototype.lastIndexOf(searchElement [, fromIndex])
  lastIndexOf: function lastIndexOf(searchElement /*, fromIndex = @[*-1] */){
    // convert -0 to +0
    if(NEGATIVE_ZERO)return $native.apply(this, arguments) || 0;
    var O      = toIObject(this)
      , length = toLength(O.length)
      , index  = length - 1;
    if(arguments.length > 1)index = Math.min(index, toInteger(arguments[1]));
    if(index < 0)index = length + index;
    for(;index >= 0; index--)if(index in O)if(O[index] === searchElement)return index || 0;
    return -1;
  }
});
},{"./_export":35,"./_strict-method":99,"./_to-integer":109,"./_to-iobject":110,"./_to-length":111}],137:[function(require,module,exports){
'use strict';
var $export = require('./_export')
  , $map    = require('./_array-methods')(1);

$export($export.P + $export.F * !require('./_strict-method')([].map, true), 'Array', {
  // 22.1.3.15 / 15.4.4.19 Array.prototype.map(callbackfn [, thisArg])
  map: function map(callbackfn /* , thisArg */){
    return $map(this, callbackfn, arguments[1]);
  }
});
},{"./_array-methods":15,"./_export":35,"./_strict-method":99}],138:[function(require,module,exports){
'use strict';
var $export        = require('./_export')
  , createProperty = require('./_create-property');

// WebKit Array.of isn't generic
$export($export.S + $export.F * require('./_fails')(function(){
  function F(){}
  return !(Array.of.call(F) instanceof F);
}), 'Array', {
  // 22.1.2.3 Array.of( ...items)
  of: function of(/* ...args */){
    var index  = 0
      , aLen   = arguments.length
      , result = new (typeof this == 'function' ? this : Array)(aLen);
    while(aLen > index)createProperty(result, index, arguments[index++]);
    result.length = aLen;
    return result;
  }
});
},{"./_create-property":27,"./_export":35,"./_fails":37}],139:[function(require,module,exports){
'use strict';
var $export = require('./_export')
  , $reduce = require('./_array-reduce');

$export($export.P + $export.F * !require('./_strict-method')([].reduceRight, true), 'Array', {
  // 22.1.3.19 / 15.4.4.22 Array.prototype.reduceRight(callbackfn [, initialValue])
  reduceRight: function reduceRight(callbackfn /* , initialValue */){
    return $reduce(this, callbackfn, arguments.length, arguments[1], true);
  }
});
},{"./_array-reduce":16,"./_export":35,"./_strict-method":99}],140:[function(require,module,exports){
'use strict';
var $export = require('./_export')
  , $reduce = require('./_array-reduce');

$export($export.P + $export.F * !require('./_strict-method')([].reduce, true), 'Array', {
  // 22.1.3.18 / 15.4.4.21 Array.prototype.reduce(callbackfn [, initialValue])
  reduce: function reduce(callbackfn /* , initialValue */){
    return $reduce(this, callbackfn, arguments.length, arguments[1], false);
  }
});
},{"./_array-reduce":16,"./_export":35,"./_strict-method":99}],141:[function(require,module,exports){
'use strict';
var $export    = require('./_export')
  , html       = require('./_html')
  , cof        = require('./_cof')
  , toIndex    = require('./_to-index')
  , toLength   = require('./_to-length')
  , arraySlice = [].slice;

// fallback for not array-like ES3 strings and DOM objects
$export($export.P + $export.F * require('./_fails')(function(){
  if(html)arraySlice.call(html);
}), 'Array', {
  slice: function slice(begin, end){
    var len   = toLength(this.length)
      , klass = cof(this);
    end = end === undefined ? len : end;
    if(klass == 'Array')return arraySlice.call(this, begin, end);
    var start  = toIndex(begin, len)
      , upTo   = toIndex(end, len)
      , size   = toLength(upTo - start)
      , cloned = Array(size)
      , i      = 0;
    for(; i < size; i++)cloned[i] = klass == 'String'
      ? this.charAt(start + i)
      : this[start + i];
    return cloned;
  }
});
},{"./_cof":21,"./_export":35,"./_fails":37,"./_html":44,"./_to-index":108,"./_to-length":111}],142:[function(require,module,exports){
'use strict';
var $export = require('./_export')
  , $some   = require('./_array-methods')(3);

$export($export.P + $export.F * !require('./_strict-method')([].some, true), 'Array', {
  // 22.1.3.23 / 15.4.4.17 Array.prototype.some(callbackfn [, thisArg])
  some: function some(callbackfn /* , thisArg */){
    return $some(this, callbackfn, arguments[1]);
  }
});
},{"./_array-methods":15,"./_export":35,"./_strict-method":99}],143:[function(require,module,exports){
'use strict';
var $export   = require('./_export')
  , aFunction = require('./_a-function')
  , toObject  = require('./_to-object')
  , fails     = require('./_fails')
  , $sort     = [].sort
  , test      = [1, 2, 3];

$export($export.P + $export.F * (fails(function(){
  // IE8-
  test.sort(undefined);
}) || !fails(function(){
  // V8 bug
  test.sort(null);
  // Old WebKit
}) || !require('./_strict-method')($sort)), 'Array', {
  // 22.1.3.25 Array.prototype.sort(comparefn)
  sort: function sort(comparefn){
    return comparefn === undefined
      ? $sort.call(toObject(this))
      : $sort.call(toObject(this), aFunction(comparefn));
  }
});
},{"./_a-function":6,"./_export":35,"./_fails":37,"./_strict-method":99,"./_to-object":112}],144:[function(require,module,exports){
require('./_set-species')('Array');
},{"./_set-species":94}],145:[function(require,module,exports){
// 20.3.3.1 / 15.9.4.4 Date.now()
var $export = require('./_export');

$export($export.S, 'Date', {now: function(){ return new Date().getTime(); }});
},{"./_export":35}],146:[function(require,module,exports){
'use strict';
// 20.3.4.36 / 15.9.5.43 Date.prototype.toISOString()
var $export = require('./_export')
  , fails   = require('./_fails')
  , getTime = Date.prototype.getTime;

var lz = function(num){
  return num > 9 ? num : '0' + num;
};

// PhantomJS / old WebKit has a broken implementations
$export($export.P + $export.F * (fails(function(){
  return new Date(-5e13 - 1).toISOString() != '0385-07-25T07:06:39.999Z';
}) || !fails(function(){
  new Date(NaN).toISOString();
})), 'Date', {
  toISOString: function toISOString(){
    if(!isFinite(getTime.call(this)))throw RangeError('Invalid time value');
    var d = this
      , y = d.getUTCFullYear()
      , m = d.getUTCMilliseconds()
      , s = y < 0 ? '-' : y > 9999 ? '+' : '';
    return s + ('00000' + Math.abs(y)).slice(s ? -6 : -4) +
      '-' + lz(d.getUTCMonth() + 1) + '-' + lz(d.getUTCDate()) +
      'T' + lz(d.getUTCHours()) + ':' + lz(d.getUTCMinutes()) +
      ':' + lz(d.getUTCSeconds()) + '.' + (m > 99 ? m : '0' + lz(m)) + 'Z';
  }
});
},{"./_export":35,"./_fails":37}],147:[function(require,module,exports){
'use strict';
var $export     = require('./_export')
  , toObject    = require('./_to-object')
  , toPrimitive = require('./_to-primitive');

$export($export.P + $export.F * require('./_fails')(function(){
  return new Date(NaN).toJSON() !== null || Date.prototype.toJSON.call({toISOString: function(){ return 1; }}) !== 1;
}), 'Date', {
  toJSON: function toJSON(key){
    var O  = toObject(this)
      , pv = toPrimitive(O);
    return typeof pv == 'number' && !isFinite(pv) ? null : O.toISOString();
  }
});
},{"./_export":35,"./_fails":37,"./_to-object":112,"./_to-primitive":113}],148:[function(require,module,exports){
var TO_PRIMITIVE = require('./_wks')('toPrimitive')
  , proto        = Date.prototype;

if(!(TO_PRIMITIVE in proto))require('./_hide')(proto, TO_PRIMITIVE, require('./_date-to-primitive'));
},{"./_date-to-primitive":29,"./_hide":43,"./_wks":120}],149:[function(require,module,exports){
var DateProto    = Date.prototype
  , INVALID_DATE = 'Invalid Date'
  , TO_STRING    = 'toString'
  , $toString    = DateProto[TO_STRING]
  , getTime      = DateProto.getTime;
if(new Date(NaN) + '' != INVALID_DATE){
  require('./_redefine')(DateProto, TO_STRING, function toString(){
    var value = getTime.call(this);
    return value === value ? $toString.call(this) : INVALID_DATE;
  });
}
},{"./_redefine":90}],150:[function(require,module,exports){
// 19.2.3.2 / 15.3.4.5 Function.prototype.bind(thisArg, args...)
var $export = require('./_export');

$export($export.P, 'Function', {bind: require('./_bind')});
},{"./_bind":19,"./_export":35}],151:[function(require,module,exports){
'use strict';
var isObject       = require('./_is-object')
  , getPrototypeOf = require('./_object-gpo')
  , HAS_INSTANCE   = require('./_wks')('hasInstance')
  , FunctionProto  = Function.prototype;
// 19.2.3.6 Function.prototype[@@hasInstance](V)
if(!(HAS_INSTANCE in FunctionProto))require('./_object-dp').f(FunctionProto, HAS_INSTANCE, {value: function(O){
  if(typeof this != 'function' || !isObject(O))return false;
  if(!isObject(this.prototype))return O instanceof this;
  // for environment w/o native `@@hasInstance` logic enough `instanceof`, but add this:
  while(O = getPrototypeOf(O))if(this.prototype === O)return true;
  return false;
}});
},{"./_is-object":52,"./_object-dp":70,"./_object-gpo":77,"./_wks":120}],152:[function(require,module,exports){
var dP         = require('./_object-dp').f
  , createDesc = require('./_property-desc')
  , has        = require('./_has')
  , FProto     = Function.prototype
  , nameRE     = /^\s*function ([^ (]*)/
  , NAME       = 'name';

var isExtensible = Object.isExtensible || function(){
  return true;
};

// 19.2.4.2 name
NAME in FProto || require('./_descriptors') && dP(FProto, NAME, {
  configurable: true,
  get: function(){
    try {
      var that = this
        , name = ('' + that).match(nameRE)[1];
      has(that, NAME) || !isExtensible(that) || dP(that, NAME, createDesc(5, name));
      return name;
    } catch(e){
      return '';
    }
  }
});
},{"./_descriptors":31,"./_has":42,"./_object-dp":70,"./_property-desc":88}],153:[function(require,module,exports){
'use strict';
var strong = require('./_collection-strong');

// 23.1 Map Objects
module.exports = require('./_collection')('Map', function(get){
  return function Map(){ return get(this, arguments.length > 0 ? arguments[0] : undefined); };
}, {
  // 23.1.3.6 Map.prototype.get(key)
  get: function get(key){
    var entry = strong.getEntry(this, key);
    return entry && entry.v;
  },
  // 23.1.3.9 Map.prototype.set(key, value)
  set: function set(key, value){
    return strong.def(this, key === 0 ? 0 : key, value);
  }
}, strong, true);
},{"./_collection":25,"./_collection-strong":22}],154:[function(require,module,exports){
// 20.2.2.3 Math.acosh(x)
var $export = require('./_export')
  , log1p   = require('./_math-log1p')
  , sqrt    = Math.sqrt
  , $acosh  = Math.acosh;

$export($export.S + $export.F * !($acosh
  // V8 bug: https://code.google.com/p/v8/issues/detail?id=3509
  && Math.floor($acosh(Number.MAX_VALUE)) == 710
  // Tor Browser bug: Math.acosh(Infinity) -> NaN 
  && $acosh(Infinity) == Infinity
), 'Math', {
  acosh: function acosh(x){
    return (x = +x) < 1 ? NaN : x > 94906265.62425156
      ? Math.log(x) + Math.LN2
      : log1p(x - 1 + sqrt(x - 1) * sqrt(x + 1));
  }
});
},{"./_export":35,"./_math-log1p":63}],155:[function(require,module,exports){
// 20.2.2.5 Math.asinh(x)
var $export = require('./_export')
  , $asinh  = Math.asinh;

function asinh(x){
  return !isFinite(x = +x) || x == 0 ? x : x < 0 ? -asinh(-x) : Math.log(x + Math.sqrt(x * x + 1));
}

// Tor Browser bug: Math.asinh(0) -> -0 
$export($export.S + $export.F * !($asinh && 1 / $asinh(0) > 0), 'Math', {asinh: asinh});
},{"./_export":35}],156:[function(require,module,exports){
// 20.2.2.7 Math.atanh(x)
var $export = require('./_export')
  , $atanh  = Math.atanh;

// Tor Browser bug: Math.atanh(-0) -> 0 
$export($export.S + $export.F * !($atanh && 1 / $atanh(-0) < 0), 'Math', {
  atanh: function atanh(x){
    return (x = +x) == 0 ? x : Math.log((1 + x) / (1 - x)) / 2;
  }
});
},{"./_export":35}],157:[function(require,module,exports){
// 20.2.2.9 Math.cbrt(x)
var $export = require('./_export')
  , sign    = require('./_math-sign');

$export($export.S, 'Math', {
  cbrt: function cbrt(x){
    return sign(x = +x) * Math.pow(Math.abs(x), 1 / 3);
  }
});
},{"./_export":35,"./_math-sign":64}],158:[function(require,module,exports){
// 20.2.2.11 Math.clz32(x)
var $export = require('./_export');

$export($export.S, 'Math', {
  clz32: function clz32(x){
    return (x >>>= 0) ? 31 - Math.floor(Math.log(x + 0.5) * Math.LOG2E) : 32;
  }
});
},{"./_export":35}],159:[function(require,module,exports){
// 20.2.2.12 Math.cosh(x)
var $export = require('./_export')
  , exp     = Math.exp;

$export($export.S, 'Math', {
  cosh: function cosh(x){
    return (exp(x = +x) + exp(-x)) / 2;
  }
});
},{"./_export":35}],160:[function(require,module,exports){
// 20.2.2.14 Math.expm1(x)
var $export = require('./_export')
  , $expm1  = require('./_math-expm1');

$export($export.S + $export.F * ($expm1 != Math.expm1), 'Math', {expm1: $expm1});
},{"./_export":35,"./_math-expm1":62}],161:[function(require,module,exports){
// 20.2.2.16 Math.fround(x)
var $export   = require('./_export')
  , sign      = require('./_math-sign')
  , pow       = Math.pow
  , EPSILON   = pow(2, -52)
  , EPSILON32 = pow(2, -23)
  , MAX32     = pow(2, 127) * (2 - EPSILON32)
  , MIN32     = pow(2, -126);

var roundTiesToEven = function(n){
  return n + 1 / EPSILON - 1 / EPSILON;
};


$export($export.S, 'Math', {
  fround: function fround(x){
    var $abs  = Math.abs(x)
      , $sign = sign(x)
      , a, result;
    if($abs < MIN32)return $sign * roundTiesToEven($abs / MIN32 / EPSILON32) * MIN32 * EPSILON32;
    a = (1 + EPSILON32 / EPSILON) * $abs;
    result = a - (a - $abs);
    if(result > MAX32 || result != result)return $sign * Infinity;
    return $sign * result;
  }
});
},{"./_export":35,"./_math-sign":64}],162:[function(require,module,exports){
// 20.2.2.17 Math.hypot([value1[, value2[, … ]]])
var $export = require('./_export')
  , abs     = Math.abs;

$export($export.S, 'Math', {
  hypot: function hypot(value1, value2){ // eslint-disable-line no-unused-vars
    var sum  = 0
      , i    = 0
      , aLen = arguments.length
      , larg = 0
      , arg, div;
    while(i < aLen){
      arg = abs(arguments[i++]);
      if(larg < arg){
        div  = larg / arg;
        sum  = sum * div * div + 1;
        larg = arg;
      } else if(arg > 0){
        div  = arg / larg;
        sum += div * div;
      } else sum += arg;
    }
    return larg === Infinity ? Infinity : larg * Math.sqrt(sum);
  }
});
},{"./_export":35}],163:[function(require,module,exports){
// 20.2.2.18 Math.imul(x, y)
var $export = require('./_export')
  , $imul   = Math.imul;

// some WebKit versions fails with big numbers, some has wrong arity
$export($export.S + $export.F * require('./_fails')(function(){
  return $imul(0xffffffff, 5) != -5 || $imul.length != 2;
}), 'Math', {
  imul: function imul(x, y){
    var UINT16 = 0xffff
      , xn = +x
      , yn = +y
      , xl = UINT16 & xn
      , yl = UINT16 & yn;
    return 0 | xl * yl + ((UINT16 & xn >>> 16) * yl + xl * (UINT16 & yn >>> 16) << 16 >>> 0);
  }
});
},{"./_export":35,"./_fails":37}],164:[function(require,module,exports){
// 20.2.2.21 Math.log10(x)
var $export = require('./_export');

$export($export.S, 'Math', {
  log10: function log10(x){
    return Math.log(x) / Math.LN10;
  }
});
},{"./_export":35}],165:[function(require,module,exports){
// 20.2.2.20 Math.log1p(x)
var $export = require('./_export');

$export($export.S, 'Math', {log1p: require('./_math-log1p')});
},{"./_export":35,"./_math-log1p":63}],166:[function(require,module,exports){
// 20.2.2.22 Math.log2(x)
var $export = require('./_export');

$export($export.S, 'Math', {
  log2: function log2(x){
    return Math.log(x) / Math.LN2;
  }
});
},{"./_export":35}],167:[function(require,module,exports){
// 20.2.2.28 Math.sign(x)
var $export = require('./_export');

$export($export.S, 'Math', {sign: require('./_math-sign')});
},{"./_export":35,"./_math-sign":64}],168:[function(require,module,exports){
// 20.2.2.30 Math.sinh(x)
var $export = require('./_export')
  , expm1   = require('./_math-expm1')
  , exp     = Math.exp;

// V8 near Chromium 38 has a problem with very small numbers
$export($export.S + $export.F * require('./_fails')(function(){
  return !Math.sinh(-2e-17) != -2e-17;
}), 'Math', {
  sinh: function sinh(x){
    return Math.abs(x = +x) < 1
      ? (expm1(x) - expm1(-x)) / 2
      : (exp(x - 1) - exp(-x - 1)) * (Math.E / 2);
  }
});
},{"./_export":35,"./_fails":37,"./_math-expm1":62}],169:[function(require,module,exports){
// 20.2.2.33 Math.tanh(x)
var $export = require('./_export')
  , expm1   = require('./_math-expm1')
  , exp     = Math.exp;

$export($export.S, 'Math', {
  tanh: function tanh(x){
    var a = expm1(x = +x)
      , b = expm1(-x);
    return a == Infinity ? 1 : b == Infinity ? -1 : (a - b) / (exp(x) + exp(-x));
  }
});
},{"./_export":35,"./_math-expm1":62}],170:[function(require,module,exports){
// 20.2.2.34 Math.trunc(x)
var $export = require('./_export');

$export($export.S, 'Math', {
  trunc: function trunc(it){
    return (it > 0 ? Math.floor : Math.ceil)(it);
  }
});
},{"./_export":35}],171:[function(require,module,exports){
'use strict';
var global            = require('./_global')
  , has               = require('./_has')
  , cof               = require('./_cof')
  , inheritIfRequired = require('./_inherit-if-required')
  , toPrimitive       = require('./_to-primitive')
  , fails             = require('./_fails')
  , gOPN              = require('./_object-gopn').f
  , gOPD              = require('./_object-gopd').f
  , dP                = require('./_object-dp').f
  , $trim             = require('./_string-trim').trim
  , NUMBER            = 'Number'
  , $Number           = global[NUMBER]
  , Base              = $Number
  , proto             = $Number.prototype
  // Opera ~12 has broken Object#toString
  , BROKEN_COF        = cof(require('./_object-create')(proto)) == NUMBER
  , TRIM              = 'trim' in String.prototype;

// 7.1.3 ToNumber(argument)
var toNumber = function(argument){
  var it = toPrimitive(argument, false);
  if(typeof it == 'string' && it.length > 2){
    it = TRIM ? it.trim() : $trim(it, 3);
    var first = it.charCodeAt(0)
      , third, radix, maxCode;
    if(first === 43 || first === 45){
      third = it.charCodeAt(2);
      if(third === 88 || third === 120)return NaN; // Number('+0x1') should be NaN, old V8 fix
    } else if(first === 48){
      switch(it.charCodeAt(1)){
        case 66 : case 98  : radix = 2; maxCode = 49; break; // fast equal /^0b[01]+$/i
        case 79 : case 111 : radix = 8; maxCode = 55; break; // fast equal /^0o[0-7]+$/i
        default : return +it;
      }
      for(var digits = it.slice(2), i = 0, l = digits.length, code; i < l; i++){
        code = digits.charCodeAt(i);
        // parseInt parses a string to a first unavailable symbol
        // but ToNumber should return NaN if a string contains unavailable symbols
        if(code < 48 || code > maxCode)return NaN;
      } return parseInt(digits, radix);
    }
  } return +it;
};

if(!$Number(' 0o1') || !$Number('0b1') || $Number('+0x1')){
  $Number = function Number(value){
    var it = arguments.length < 1 ? 0 : value
      , that = this;
    return that instanceof $Number
      // check on 1..constructor(foo) case
      && (BROKEN_COF ? fails(function(){ proto.valueOf.call(that); }) : cof(that) != NUMBER)
        ? inheritIfRequired(new Base(toNumber(it)), that, $Number) : toNumber(it);
  };
  for(var keys = require('./_descriptors') ? gOPN(Base) : (
    // ES3:
    'MAX_VALUE,MIN_VALUE,NaN,NEGATIVE_INFINITY,POSITIVE_INFINITY,' +
    // ES6 (in case, if modules with ES6 Number statics required before):
    'EPSILON,isFinite,isInteger,isNaN,isSafeInteger,MAX_SAFE_INTEGER,' +
    'MIN_SAFE_INTEGER,parseFloat,parseInt,isInteger'
  ).split(','), j = 0, key; keys.length > j; j++){
    if(has(Base, key = keys[j]) && !has($Number, key)){
      dP($Number, key, gOPD(Base, key));
    }
  }
  $Number.prototype = proto;
  proto.constructor = $Number;
  require('./_redefine')(global, NUMBER, $Number);
}
},{"./_cof":21,"./_descriptors":31,"./_fails":37,"./_global":41,"./_has":42,"./_inherit-if-required":46,"./_object-create":69,"./_object-dp":70,"./_object-gopd":73,"./_object-gopn":75,"./_redefine":90,"./_string-trim":105,"./_to-primitive":113}],172:[function(require,module,exports){
// 20.1.2.1 Number.EPSILON
var $export = require('./_export');

$export($export.S, 'Number', {EPSILON: Math.pow(2, -52)});
},{"./_export":35}],173:[function(require,module,exports){
// 20.1.2.2 Number.isFinite(number)
var $export   = require('./_export')
  , _isFinite = require('./_global').isFinite;

$export($export.S, 'Number', {
  isFinite: function isFinite(it){
    return typeof it == 'number' && _isFinite(it);
  }
});
},{"./_export":35,"./_global":41}],174:[function(require,module,exports){
// 20.1.2.3 Number.isInteger(number)
var $export = require('./_export');

$export($export.S, 'Number', {isInteger: require('./_is-integer')});
},{"./_export":35,"./_is-integer":51}],175:[function(require,module,exports){
// 20.1.2.4 Number.isNaN(number)
var $export = require('./_export');

$export($export.S, 'Number', {
  isNaN: function isNaN(number){
    return number != number;
  }
});
},{"./_export":35}],176:[function(require,module,exports){
// 20.1.2.5 Number.isSafeInteger(number)
var $export   = require('./_export')
  , isInteger = require('./_is-integer')
  , abs       = Math.abs;

$export($export.S, 'Number', {
  isSafeInteger: function isSafeInteger(number){
    return isInteger(number) && abs(number) <= 0x1fffffffffffff;
  }
});
},{"./_export":35,"./_is-integer":51}],177:[function(require,module,exports){
// 20.1.2.6 Number.MAX_SAFE_INTEGER
var $export = require('./_export');

$export($export.S, 'Number', {MAX_SAFE_INTEGER: 0x1fffffffffffff});
},{"./_export":35}],178:[function(require,module,exports){
// 20.1.2.10 Number.MIN_SAFE_INTEGER
var $export = require('./_export');

$export($export.S, 'Number', {MIN_SAFE_INTEGER: -0x1fffffffffffff});
},{"./_export":35}],179:[function(require,module,exports){
var $export     = require('./_export')
  , $parseFloat = require('./_parse-float');
// 20.1.2.12 Number.parseFloat(string)
$export($export.S + $export.F * (Number.parseFloat != $parseFloat), 'Number', {parseFloat: $parseFloat});
},{"./_export":35,"./_parse-float":84}],180:[function(require,module,exports){
var $export   = require('./_export')
  , $parseInt = require('./_parse-int');
// 20.1.2.13 Number.parseInt(string, radix)
$export($export.S + $export.F * (Number.parseInt != $parseInt), 'Number', {parseInt: $parseInt});
},{"./_export":35,"./_parse-int":85}],181:[function(require,module,exports){
'use strict';
var $export      = require('./_export')
  , anInstance   = require('./_an-instance')
  , toInteger    = require('./_to-integer')
  , aNumberValue = require('./_a-number-value')
  , repeat       = require('./_string-repeat')
  , $toFixed     = 1..toFixed
  , floor        = Math.floor
  , data         = [0, 0, 0, 0, 0, 0]
  , ERROR        = 'Number.toFixed: incorrect invocation!'
  , ZERO         = '0';

var multiply = function(n, c){
  var i  = -1
    , c2 = c;
  while(++i < 6){
    c2 += n * data[i];
    data[i] = c2 % 1e7;
    c2 = floor(c2 / 1e7);
  }
};
var divide = function(n){
  var i = 6
    , c = 0;
  while(--i >= 0){
    c += data[i];
    data[i] = floor(c / n);
    c = (c % n) * 1e7;
  }
};
var numToString = function(){
  var i = 6
    , s = '';
  while(--i >= 0){
    if(s !== '' || i === 0 || data[i] !== 0){
      var t = String(data[i]);
      s = s === '' ? t : s + repeat.call(ZERO, 7 - t.length) + t;
    }
  } return s;
};
var pow = function(x, n, acc){
  return n === 0 ? acc : n % 2 === 1 ? pow(x, n - 1, acc * x) : pow(x * x, n / 2, acc);
};
var log = function(x){
  var n  = 0
    , x2 = x;
  while(x2 >= 4096){
    n += 12;
    x2 /= 4096;
  }
  while(x2 >= 2){
    n  += 1;
    x2 /= 2;
  } return n;
};

$export($export.P + $export.F * (!!$toFixed && (
  0.00008.toFixed(3) !== '0.000' ||
  0.9.toFixed(0) !== '1' ||
  1.255.toFixed(2) !== '1.25' ||
  1000000000000000128..toFixed(0) !== '1000000000000000128'
) || !require('./_fails')(function(){
  // V8 ~ Android 4.3-
  $toFixed.call({});
})), 'Number', {
  toFixed: function toFixed(fractionDigits){
    var x = aNumberValue(this, ERROR)
      , f = toInteger(fractionDigits)
      , s = ''
      , m = ZERO
      , e, z, j, k;
    if(f < 0 || f > 20)throw RangeError(ERROR);
    if(x != x)return 'NaN';
    if(x <= -1e21 || x >= 1e21)return String(x);
    if(x < 0){
      s = '-';
      x = -x;
    }
    if(x > 1e-21){
      e = log(x * pow(2, 69, 1)) - 69;
      z = e < 0 ? x * pow(2, -e, 1) : x / pow(2, e, 1);
      z *= 0x10000000000000;
      e = 52 - e;
      if(e > 0){
        multiply(0, z);
        j = f;
        while(j >= 7){
          multiply(1e7, 0);
          j -= 7;
        }
        multiply(pow(10, j, 1), 0);
        j = e - 1;
        while(j >= 23){
          divide(1 << 23);
          j -= 23;
        }
        divide(1 << j);
        multiply(1, 1);
        divide(2);
        m = numToString();
      } else {
        multiply(0, z);
        multiply(1 << -e, 0);
        m = numToString() + repeat.call(ZERO, f);
      }
    }
    if(f > 0){
      k = m.length;
      m = s + (k <= f ? '0.' + repeat.call(ZERO, f - k) + m : m.slice(0, k - f) + '.' + m.slice(k - f));
    } else {
      m = s + m;
    } return m;
  }
});
},{"./_a-number-value":7,"./_an-instance":9,"./_export":35,"./_fails":37,"./_string-repeat":104,"./_to-integer":109}],182:[function(require,module,exports){
'use strict';
var $export      = require('./_export')
  , $fails       = require('./_fails')
  , aNumberValue = require('./_a-number-value')
  , $toPrecision = 1..toPrecision;

$export($export.P + $export.F * ($fails(function(){
  // IE7-
  return $toPrecision.call(1, undefined) !== '1';
}) || !$fails(function(){
  // V8 ~ Android 4.3-
  $toPrecision.call({});
})), 'Number', {
  toPrecision: function toPrecision(precision){
    var that = aNumberValue(this, 'Number#toPrecision: incorrect invocation!');
    return precision === undefined ? $toPrecision.call(that) : $toPrecision.call(that, precision); 
  }
});
},{"./_a-number-value":7,"./_export":35,"./_fails":37}],183:[function(require,module,exports){
// 19.1.3.1 Object.assign(target, source)
var $export = require('./_export');

$export($export.S + $export.F, 'Object', {assign: require('./_object-assign')});
},{"./_export":35,"./_object-assign":68}],184:[function(require,module,exports){
var $export = require('./_export')
// 19.1.2.2 / 15.2.3.5 Object.create(O [, Properties])
$export($export.S, 'Object', {create: require('./_object-create')});
},{"./_export":35,"./_object-create":69}],185:[function(require,module,exports){
var $export = require('./_export');
// 19.1.2.3 / 15.2.3.7 Object.defineProperties(O, Properties)
$export($export.S + $export.F * !require('./_descriptors'), 'Object', {defineProperties: require('./_object-dps')});
},{"./_descriptors":31,"./_export":35,"./_object-dps":71}],186:[function(require,module,exports){
var $export = require('./_export');
// 19.1.2.4 / 15.2.3.6 Object.defineProperty(O, P, Attributes)
$export($export.S + $export.F * !require('./_descriptors'), 'Object', {defineProperty: require('./_object-dp').f});
},{"./_descriptors":31,"./_export":35,"./_object-dp":70}],187:[function(require,module,exports){
// 19.1.2.5 Object.freeze(O)
var isObject = require('./_is-object')
  , meta     = require('./_meta').onFreeze;

require('./_object-sap')('freeze', function($freeze){
  return function freeze(it){
    return $freeze && isObject(it) ? $freeze(meta(it)) : it;
  };
});
},{"./_is-object":52,"./_meta":65,"./_object-sap":81}],188:[function(require,module,exports){
// 19.1.2.6 Object.getOwnPropertyDescriptor(O, P)
var toIObject                 = require('./_to-iobject')
  , $getOwnPropertyDescriptor = require('./_object-gopd').f;

require('./_object-sap')('getOwnPropertyDescriptor', function(){
  return function getOwnPropertyDescriptor(it, key){
    return $getOwnPropertyDescriptor(toIObject(it), key);
  };
});
},{"./_object-gopd":73,"./_object-sap":81,"./_to-iobject":110}],189:[function(require,module,exports){
// 19.1.2.7 Object.getOwnPropertyNames(O)
require('./_object-sap')('getOwnPropertyNames', function(){
  return require('./_object-gopn-ext').f;
});
},{"./_object-gopn-ext":74,"./_object-sap":81}],190:[function(require,module,exports){
// 19.1.2.9 Object.getPrototypeOf(O)
var toObject        = require('./_to-object')
  , $getPrototypeOf = require('./_object-gpo');

require('./_object-sap')('getPrototypeOf', function(){
  return function getPrototypeOf(it){
    return $getPrototypeOf(toObject(it));
  };
});
},{"./_object-gpo":77,"./_object-sap":81,"./_to-object":112}],191:[function(require,module,exports){
// 19.1.2.11 Object.isExtensible(O)
var isObject = require('./_is-object');

require('./_object-sap')('isExtensible', function($isExtensible){
  return function isExtensible(it){
    return isObject(it) ? $isExtensible ? $isExtensible(it) : true : false;
  };
});
},{"./_is-object":52,"./_object-sap":81}],192:[function(require,module,exports){
// 19.1.2.12 Object.isFrozen(O)
var isObject = require('./_is-object');

require('./_object-sap')('isFrozen', function($isFrozen){
  return function isFrozen(it){
    return isObject(it) ? $isFrozen ? $isFrozen(it) : false : true;
  };
});
},{"./_is-object":52,"./_object-sap":81}],193:[function(require,module,exports){
// 19.1.2.13 Object.isSealed(O)
var isObject = require('./_is-object');

require('./_object-sap')('isSealed', function($isSealed){
  return function isSealed(it){
    return isObject(it) ? $isSealed ? $isSealed(it) : false : true;
  };
});
},{"./_is-object":52,"./_object-sap":81}],194:[function(require,module,exports){
// 19.1.3.10 Object.is(value1, value2)
var $export = require('./_export');
$export($export.S, 'Object', {is: require('./_same-value')});
},{"./_export":35,"./_same-value":92}],195:[function(require,module,exports){
// 19.1.2.14 Object.keys(O)
var toObject = require('./_to-object')
  , $keys    = require('./_object-keys');

require('./_object-sap')('keys', function(){
  return function keys(it){
    return $keys(toObject(it));
  };
});
},{"./_object-keys":79,"./_object-sap":81,"./_to-object":112}],196:[function(require,module,exports){
// 19.1.2.15 Object.preventExtensions(O)
var isObject = require('./_is-object')
  , meta     = require('./_meta').onFreeze;

require('./_object-sap')('preventExtensions', function($preventExtensions){
  return function preventExtensions(it){
    return $preventExtensions && isObject(it) ? $preventExtensions(meta(it)) : it;
  };
});
},{"./_is-object":52,"./_meta":65,"./_object-sap":81}],197:[function(require,module,exports){
// 19.1.2.17 Object.seal(O)
var isObject = require('./_is-object')
  , meta     = require('./_meta').onFreeze;

require('./_object-sap')('seal', function($seal){
  return function seal(it){
    return $seal && isObject(it) ? $seal(meta(it)) : it;
  };
});
},{"./_is-object":52,"./_meta":65,"./_object-sap":81}],198:[function(require,module,exports){
// 19.1.3.19 Object.setPrototypeOf(O, proto)
var $export = require('./_export');
$export($export.S, 'Object', {setPrototypeOf: require('./_set-proto').set});
},{"./_export":35,"./_set-proto":93}],199:[function(require,module,exports){
'use strict';
// 19.1.3.6 Object.prototype.toString()
var classof = require('./_classof')
  , test    = {};
test[require('./_wks')('toStringTag')] = 'z';
if(test + '' != '[object z]'){
  require('./_redefine')(Object.prototype, 'toString', function toString(){
    return '[object ' + classof(this) + ']';
  }, true);
}
},{"./_classof":20,"./_redefine":90,"./_wks":120}],200:[function(require,module,exports){
var $export     = require('./_export')
  , $parseFloat = require('./_parse-float');
// 18.2.4 parseFloat(string)
$export($export.G + $export.F * (parseFloat != $parseFloat), {parseFloat: $parseFloat});
},{"./_export":35,"./_parse-float":84}],201:[function(require,module,exports){
var $export   = require('./_export')
  , $parseInt = require('./_parse-int');
// 18.2.5 parseInt(string, radix)
$export($export.G + $export.F * (parseInt != $parseInt), {parseInt: $parseInt});
},{"./_export":35,"./_parse-int":85}],202:[function(require,module,exports){
'use strict';
var LIBRARY            = require('./_library')
  , global             = require('./_global')
  , ctx                = require('./_ctx')
  , classof            = require('./_classof')
  , $export            = require('./_export')
  , isObject           = require('./_is-object')
  , anObject           = require('./_an-object')
  , aFunction          = require('./_a-function')
  , anInstance         = require('./_an-instance')
  , forOf              = require('./_for-of')
  , setProto           = require('./_set-proto').set
  , speciesConstructor = require('./_species-constructor')
  , task               = require('./_task').set
  , microtask          = require('./_microtask')()
  , PROMISE            = 'Promise'
  , TypeError          = global.TypeError
  , process            = global.process
  , $Promise           = global[PROMISE]
  , process            = global.process
  , isNode             = classof(process) == 'process'
  , empty              = function(){ /* empty */ }
  , Internal, GenericPromiseCapability, Wrapper;

var USE_NATIVE = !!function(){
  try {
    // correct subclassing with @@species support
    var promise     = $Promise.resolve(1)
      , FakePromise = (promise.constructor = {})[require('./_wks')('species')] = function(exec){ exec(empty, empty); };
    // unhandled rejections tracking support, NodeJS Promise without it fails @@species test
    return (isNode || typeof PromiseRejectionEvent == 'function') && promise.then(empty) instanceof FakePromise;
  } catch(e){ /* empty */ }
}();

// helpers
var sameConstructor = function(a, b){
  // with library wrapper special case
  return a === b || a === $Promise && b === Wrapper;
};
var isThenable = function(it){
  var then;
  return isObject(it) && typeof (then = it.then) == 'function' ? then : false;
};
var newPromiseCapability = function(C){
  return sameConstructor($Promise, C)
    ? new PromiseCapability(C)
    : new GenericPromiseCapability(C);
};
var PromiseCapability = GenericPromiseCapability = function(C){
  var resolve, reject;
  this.promise = new C(function($$resolve, $$reject){
    if(resolve !== undefined || reject !== undefined)throw TypeError('Bad Promise constructor');
    resolve = $$resolve;
    reject  = $$reject;
  });
  this.resolve = aFunction(resolve);
  this.reject  = aFunction(reject);
};
var perform = function(exec){
  try {
    exec();
  } catch(e){
    return {error: e};
  }
};
var notify = function(promise, isReject){
  if(promise._n)return;
  promise._n = true;
  var chain = promise._c;
  microtask(function(){
    var value = promise._v
      , ok    = promise._s == 1
      , i     = 0;
    var run = function(reaction){
      var handler = ok ? reaction.ok : reaction.fail
        , resolve = reaction.resolve
        , reject  = reaction.reject
        , domain  = reaction.domain
        , result, then;
      try {
        if(handler){
          if(!ok){
            if(promise._h == 2)onHandleUnhandled(promise);
            promise._h = 1;
          }
          if(handler === true)result = value;
          else {
            if(domain)domain.enter();
            result = handler(value);
            if(domain)domain.exit();
          }
          if(result === reaction.promise){
            reject(TypeError('Promise-chain cycle'));
          } else if(then = isThenable(result)){
            then.call(result, resolve, reject);
          } else resolve(result);
        } else reject(value);
      } catch(e){
        reject(e);
      }
    };
    while(chain.length > i)run(chain[i++]); // variable length - can't use forEach
    promise._c = [];
    promise._n = false;
    if(isReject && !promise._h)onUnhandled(promise);
  });
};
var onUnhandled = function(promise){
  task.call(global, function(){
    var value = promise._v
      , abrupt, handler, console;
    if(isUnhandled(promise)){
      abrupt = perform(function(){
        if(isNode){
          process.emit('unhandledRejection', value, promise);
        } else if(handler = global.onunhandledrejection){
          handler({promise: promise, reason: value});
        } else if((console = global.console) && console.error){
          console.error('Unhandled promise rejection', value);
        }
      });
      // Browsers should not trigger `rejectionHandled` event if it was handled here, NodeJS - should
      promise._h = isNode || isUnhandled(promise) ? 2 : 1;
    } promise._a = undefined;
    if(abrupt)throw abrupt.error;
  });
};
var isUnhandled = function(promise){
  if(promise._h == 1)return false;
  var chain = promise._a || promise._c
    , i     = 0
    , reaction;
  while(chain.length > i){
    reaction = chain[i++];
    if(reaction.fail || !isUnhandled(reaction.promise))return false;
  } return true;
};
var onHandleUnhandled = function(promise){
  task.call(global, function(){
    var handler;
    if(isNode){
      process.emit('rejectionHandled', promise);
    } else if(handler = global.onrejectionhandled){
      handler({promise: promise, reason: promise._v});
    }
  });
};
var $reject = function(value){
  var promise = this;
  if(promise._d)return;
  promise._d = true;
  promise = promise._w || promise; // unwrap
  promise._v = value;
  promise._s = 2;
  if(!promise._a)promise._a = promise._c.slice();
  notify(promise, true);
};
var $resolve = function(value){
  var promise = this
    , then;
  if(promise._d)return;
  promise._d = true;
  promise = promise._w || promise; // unwrap
  try {
    if(promise === value)throw TypeError("Promise can't be resolved itself");
    if(then = isThenable(value)){
      microtask(function(){
        var wrapper = {_w: promise, _d: false}; // wrap
        try {
          then.call(value, ctx($resolve, wrapper, 1), ctx($reject, wrapper, 1));
        } catch(e){
          $reject.call(wrapper, e);
        }
      });
    } else {
      promise._v = value;
      promise._s = 1;
      notify(promise, false);
    }
  } catch(e){
    $reject.call({_w: promise, _d: false}, e); // wrap
  }
};

// constructor polyfill
if(!USE_NATIVE){
  // 25.4.3.1 Promise(executor)
  $Promise = function Promise(executor){
    anInstance(this, $Promise, PROMISE, '_h');
    aFunction(executor);
    Internal.call(this);
    try {
      executor(ctx($resolve, this, 1), ctx($reject, this, 1));
    } catch(err){
      $reject.call(this, err);
    }
  };
  Internal = function Promise(executor){
    this._c = [];             // <- awaiting reactions
    this._a = undefined;      // <- checked in isUnhandled reactions
    this._s = 0;              // <- state
    this._d = false;          // <- done
    this._v = undefined;      // <- value
    this._h = 0;              // <- rejection state, 0 - default, 1 - handled, 2 - unhandled
    this._n = false;          // <- notify
  };
  Internal.prototype = require('./_redefine-all')($Promise.prototype, {
    // 25.4.5.3 Promise.prototype.then(onFulfilled, onRejected)
    then: function then(onFulfilled, onRejected){
      var reaction    = newPromiseCapability(speciesConstructor(this, $Promise));
      reaction.ok     = typeof onFulfilled == 'function' ? onFulfilled : true;
      reaction.fail   = typeof onRejected == 'function' && onRejected;
      reaction.domain = isNode ? process.domain : undefined;
      this._c.push(reaction);
      if(this._a)this._a.push(reaction);
      if(this._s)notify(this, false);
      return reaction.promise;
    },
    // 25.4.5.1 Promise.prototype.catch(onRejected)
    'catch': function(onRejected){
      return this.then(undefined, onRejected);
    }
  });
  PromiseCapability = function(){
    var promise  = new Internal;
    this.promise = promise;
    this.resolve = ctx($resolve, promise, 1);
    this.reject  = ctx($reject, promise, 1);
  };
}

$export($export.G + $export.W + $export.F * !USE_NATIVE, {Promise: $Promise});
require('./_set-to-string-tag')($Promise, PROMISE);
require('./_set-species')(PROMISE);
Wrapper = require('./_core')[PROMISE];

// statics
$export($export.S + $export.F * !USE_NATIVE, PROMISE, {
  // 25.4.4.5 Promise.reject(r)
  reject: function reject(r){
    var capability = newPromiseCapability(this)
      , $$reject   = capability.reject;
    $$reject(r);
    return capability.promise;
  }
});
$export($export.S + $export.F * (LIBRARY || !USE_NATIVE), PROMISE, {
  // 25.4.4.6 Promise.resolve(x)
  resolve: function resolve(x){
    // instanceof instead of internal slot check because we should fix it without replacement native Promise core
    if(x instanceof $Promise && sameConstructor(x.constructor, this))return x;
    var capability = newPromiseCapability(this)
      , $$resolve  = capability.resolve;
    $$resolve(x);
    return capability.promise;
  }
});
$export($export.S + $export.F * !(USE_NATIVE && require('./_iter-detect')(function(iter){
  $Promise.all(iter)['catch'](empty);
})), PROMISE, {
  // 25.4.4.1 Promise.all(iterable)
  all: function all(iterable){
    var C          = this
      , capability = newPromiseCapability(C)
      , resolve    = capability.resolve
      , reject     = capability.reject;
    var abrupt = perform(function(){
      var values    = []
        , index     = 0
        , remaining = 1;
      forOf(iterable, false, function(promise){
        var $index        = index++
          , alreadyCalled = false;
        values.push(undefined);
        remaining++;
        C.resolve(promise).then(function(value){
          if(alreadyCalled)return;
          alreadyCalled  = true;
          values[$index] = value;
          --remaining || resolve(values);
        }, reject);
      });
      --remaining || resolve(values);
    });
    if(abrupt)reject(abrupt.error);
    return capability.promise;
  },
  // 25.4.4.4 Promise.race(iterable)
  race: function race(iterable){
    var C          = this
      , capability = newPromiseCapability(C)
      , reject     = capability.reject;
    var abrupt = perform(function(){
      forOf(iterable, false, function(promise){
        C.resolve(promise).then(capability.resolve, reject);
      });
    });
    if(abrupt)reject(abrupt.error);
    return capability.promise;
  }
});
},{"./_a-function":6,"./_an-instance":9,"./_an-object":10,"./_classof":20,"./_core":26,"./_ctx":28,"./_export":35,"./_for-of":40,"./_global":41,"./_is-object":52,"./_iter-detect":57,"./_library":61,"./_microtask":67,"./_redefine-all":89,"./_set-proto":93,"./_set-species":94,"./_set-to-string-tag":95,"./_species-constructor":98,"./_task":107,"./_wks":120}],203:[function(require,module,exports){
// 26.1.1 Reflect.apply(target, thisArgument, argumentsList)
var $export   = require('./_export')
  , aFunction = require('./_a-function')
  , anObject  = require('./_an-object')
  , _apply    = Function.apply;

$export($export.S, 'Reflect', {
  apply: function apply(target, thisArgument, argumentsList){
    return _apply.call(aFunction(target), thisArgument, anObject(argumentsList));
  }
});
},{"./_a-function":6,"./_an-object":10,"./_export":35}],204:[function(require,module,exports){
// 26.1.2 Reflect.construct(target, argumentsList [, newTarget])
var $export   = require('./_export')
  , create    = require('./_object-create')
  , aFunction = require('./_a-function')
  , anObject  = require('./_an-object')
  , isObject  = require('./_is-object')
  , bind      = require('./_bind');

// MS Edge supports only 2 arguments
// FF Nightly sets third argument as `new.target`, but does not create `this` from it
$export($export.S + $export.F * require('./_fails')(function(){
  function F(){}
  return !(Reflect.construct(function(){}, [], F) instanceof F);
}), 'Reflect', {
  construct: function construct(Target, args /*, newTarget*/){
    aFunction(Target);
    anObject(args);
    var newTarget = arguments.length < 3 ? Target : aFunction(arguments[2]);
    if(Target == newTarget){
      // w/o altered newTarget, optimization for 0-4 arguments
      switch(args.length){
        case 0: return new Target;
        case 1: return new Target(args[0]);
        case 2: return new Target(args[0], args[1]);
        case 3: return new Target(args[0], args[1], args[2]);
        case 4: return new Target(args[0], args[1], args[2], args[3]);
      }
      // w/o altered newTarget, lot of arguments case
      var $args = [null];
      $args.push.apply($args, args);
      return new (bind.apply(Target, $args));
    }
    // with altered newTarget, not support built-in constructors
    var proto    = newTarget.prototype
      , instance = create(isObject(proto) ? proto : Object.prototype)
      , result   = Function.apply.call(Target, instance, args);
    return isObject(result) ? result : instance;
  }
});
},{"./_a-function":6,"./_an-object":10,"./_bind":19,"./_export":35,"./_fails":37,"./_is-object":52,"./_object-create":69}],205:[function(require,module,exports){
// 26.1.3 Reflect.defineProperty(target, propertyKey, attributes)
var dP          = require('./_object-dp')
  , $export     = require('./_export')
  , anObject    = require('./_an-object')
  , toPrimitive = require('./_to-primitive');

// MS Edge has broken Reflect.defineProperty - throwing instead of returning false
$export($export.S + $export.F * require('./_fails')(function(){
  Reflect.defineProperty(dP.f({}, 1, {value: 1}), 1, {value: 2});
}), 'Reflect', {
  defineProperty: function defineProperty(target, propertyKey, attributes){
    anObject(target);
    propertyKey = toPrimitive(propertyKey, true);
    anObject(attributes);
    try {
      dP.f(target, propertyKey, attributes);
      return true;
    } catch(e){
      return false;
    }
  }
});
},{"./_an-object":10,"./_export":35,"./_fails":37,"./_object-dp":70,"./_to-primitive":113}],206:[function(require,module,exports){
// 26.1.4 Reflect.deleteProperty(target, propertyKey)
var $export  = require('./_export')
  , gOPD     = require('./_object-gopd').f
  , anObject = require('./_an-object');

$export($export.S, 'Reflect', {
  deleteProperty: function deleteProperty(target, propertyKey){
    var desc = gOPD(anObject(target), propertyKey);
    return desc && !desc.configurable ? false : delete target[propertyKey];
  }
});
},{"./_an-object":10,"./_export":35,"./_object-gopd":73}],207:[function(require,module,exports){
'use strict';
// 26.1.5 Reflect.enumerate(target)
var $export  = require('./_export')
  , anObject = require('./_an-object');
var Enumerate = function(iterated){
  this._t = anObject(iterated); // target
  this._i = 0;                  // next index
  var keys = this._k = []       // keys
    , key;
  for(key in iterated)keys.push(key);
};
require('./_iter-create')(Enumerate, 'Object', function(){
  var that = this
    , keys = that._k
    , key;
  do {
    if(that._i >= keys.length)return {value: undefined, done: true};
  } while(!((key = keys[that._i++]) in that._t));
  return {value: key, done: false};
});

$export($export.S, 'Reflect', {
  enumerate: function enumerate(target){
    return new Enumerate(target);
  }
});
},{"./_an-object":10,"./_export":35,"./_iter-create":55}],208:[function(require,module,exports){
// 26.1.7 Reflect.getOwnPropertyDescriptor(target, propertyKey)
var gOPD     = require('./_object-gopd')
  , $export  = require('./_export')
  , anObject = require('./_an-object');

$export($export.S, 'Reflect', {
  getOwnPropertyDescriptor: function getOwnPropertyDescriptor(target, propertyKey){
    return gOPD.f(anObject(target), propertyKey);
  }
});
},{"./_an-object":10,"./_export":35,"./_object-gopd":73}],209:[function(require,module,exports){
// 26.1.8 Reflect.getPrototypeOf(target)
var $export  = require('./_export')
  , getProto = require('./_object-gpo')
  , anObject = require('./_an-object');

$export($export.S, 'Reflect', {
  getPrototypeOf: function getPrototypeOf(target){
    return getProto(anObject(target));
  }
});
},{"./_an-object":10,"./_export":35,"./_object-gpo":77}],210:[function(require,module,exports){
// 26.1.6 Reflect.get(target, propertyKey [, receiver])
var gOPD           = require('./_object-gopd')
  , getPrototypeOf = require('./_object-gpo')
  , has            = require('./_has')
  , $export        = require('./_export')
  , isObject       = require('./_is-object')
  , anObject       = require('./_an-object');

function get(target, propertyKey/*, receiver*/){
  var receiver = arguments.length < 3 ? target : arguments[2]
    , desc, proto;
  if(anObject(target) === receiver)return target[propertyKey];
  if(desc = gOPD.f(target, propertyKey))return has(desc, 'value')
    ? desc.value
    : desc.get !== undefined
      ? desc.get.call(receiver)
      : undefined;
  if(isObject(proto = getPrototypeOf(target)))return get(proto, propertyKey, receiver);
}

$export($export.S, 'Reflect', {get: get});
},{"./_an-object":10,"./_export":35,"./_has":42,"./_is-object":52,"./_object-gopd":73,"./_object-gpo":77}],211:[function(require,module,exports){
// 26.1.9 Reflect.has(target, propertyKey)
var $export = require('./_export');

$export($export.S, 'Reflect', {
  has: function has(target, propertyKey){
    return propertyKey in target;
  }
});
},{"./_export":35}],212:[function(require,module,exports){
// 26.1.10 Reflect.isExtensible(target)
var $export       = require('./_export')
  , anObject      = require('./_an-object')
  , $isExtensible = Object.isExtensible;

$export($export.S, 'Reflect', {
  isExtensible: function isExtensible(target){
    anObject(target);
    return $isExtensible ? $isExtensible(target) : true;
  }
});
},{"./_an-object":10,"./_export":35}],213:[function(require,module,exports){
// 26.1.11 Reflect.ownKeys(target)
var $export = require('./_export');

$export($export.S, 'Reflect', {ownKeys: require('./_own-keys')});
},{"./_export":35,"./_own-keys":83}],214:[function(require,module,exports){
// 26.1.12 Reflect.preventExtensions(target)
var $export            = require('./_export')
  , anObject           = require('./_an-object')
  , $preventExtensions = Object.preventExtensions;

$export($export.S, 'Reflect', {
  preventExtensions: function preventExtensions(target){
    anObject(target);
    try {
      if($preventExtensions)$preventExtensions(target);
      return true;
    } catch(e){
      return false;
    }
  }
});
},{"./_an-object":10,"./_export":35}],215:[function(require,module,exports){
// 26.1.14 Reflect.setPrototypeOf(target, proto)
var $export  = require('./_export')
  , setProto = require('./_set-proto');

if(setProto)$export($export.S, 'Reflect', {
  setPrototypeOf: function setPrototypeOf(target, proto){
    setProto.check(target, proto);
    try {
      setProto.set(target, proto);
      return true;
    } catch(e){
      return false;
    }
  }
});
},{"./_export":35,"./_set-proto":93}],216:[function(require,module,exports){
// 26.1.13 Reflect.set(target, propertyKey, V [, receiver])
var dP             = require('./_object-dp')
  , gOPD           = require('./_object-gopd')
  , getPrototypeOf = require('./_object-gpo')
  , has            = require('./_has')
  , $export        = require('./_export')
  , createDesc     = require('./_property-desc')
  , anObject       = require('./_an-object')
  , isObject       = require('./_is-object');

function set(target, propertyKey, V/*, receiver*/){
  var receiver = arguments.length < 4 ? target : arguments[3]
    , ownDesc  = gOPD.f(anObject(target), propertyKey)
    , existingDescriptor, proto;
  if(!ownDesc){
    if(isObject(proto = getPrototypeOf(target))){
      return set(proto, propertyKey, V, receiver);
    }
    ownDesc = createDesc(0);
  }
  if(has(ownDesc, 'value')){
    if(ownDesc.writable === false || !isObject(receiver))return false;
    existingDescriptor = gOPD.f(receiver, propertyKey) || createDesc(0);
    existingDescriptor.value = V;
    dP.f(receiver, propertyKey, existingDescriptor);
    return true;
  }
  return ownDesc.set === undefined ? false : (ownDesc.set.call(receiver, V), true);
}

$export($export.S, 'Reflect', {set: set});
},{"./_an-object":10,"./_export":35,"./_has":42,"./_is-object":52,"./_object-dp":70,"./_object-gopd":73,"./_object-gpo":77,"./_property-desc":88}],217:[function(require,module,exports){
var global            = require('./_global')
  , inheritIfRequired = require('./_inherit-if-required')
  , dP                = require('./_object-dp').f
  , gOPN              = require('./_object-gopn').f
  , isRegExp          = require('./_is-regexp')
  , $flags            = require('./_flags')
  , $RegExp           = global.RegExp
  , Base              = $RegExp
  , proto             = $RegExp.prototype
  , re1               = /a/g
  , re2               = /a/g
  // "new" creates a new object, old webkit buggy here
  , CORRECT_NEW       = new $RegExp(re1) !== re1;

if(require('./_descriptors') && (!CORRECT_NEW || require('./_fails')(function(){
  re2[require('./_wks')('match')] = false;
  // RegExp constructor can alter flags and IsRegExp works correct with @@match
  return $RegExp(re1) != re1 || $RegExp(re2) == re2 || $RegExp(re1, 'i') != '/a/i';
}))){
  $RegExp = function RegExp(p, f){
    var tiRE = this instanceof $RegExp
      , piRE = isRegExp(p)
      , fiU  = f === undefined;
    return !tiRE && piRE && p.constructor === $RegExp && fiU ? p
      : inheritIfRequired(CORRECT_NEW
        ? new Base(piRE && !fiU ? p.source : p, f)
        : Base((piRE = p instanceof $RegExp) ? p.source : p, piRE && fiU ? $flags.call(p) : f)
      , tiRE ? this : proto, $RegExp);
  };
  var proxy = function(key){
    key in $RegExp || dP($RegExp, key, {
      configurable: true,
      get: function(){ return Base[key]; },
      set: function(it){ Base[key] = it; }
    });
  };
  for(var keys = gOPN(Base), i = 0; keys.length > i; )proxy(keys[i++]);
  proto.constructor = $RegExp;
  $RegExp.prototype = proto;
  require('./_redefine')(global, 'RegExp', $RegExp);
}

require('./_set-species')('RegExp');
},{"./_descriptors":31,"./_fails":37,"./_flags":39,"./_global":41,"./_inherit-if-required":46,"./_is-regexp":53,"./_object-dp":70,"./_object-gopn":75,"./_redefine":90,"./_set-species":94,"./_wks":120}],218:[function(require,module,exports){
// 21.2.5.3 get RegExp.prototype.flags()
if(require('./_descriptors') && /./g.flags != 'g')require('./_object-dp').f(RegExp.prototype, 'flags', {
  configurable: true,
  get: require('./_flags')
});
},{"./_descriptors":31,"./_flags":39,"./_object-dp":70}],219:[function(require,module,exports){
// @@match logic
require('./_fix-re-wks')('match', 1, function(defined, MATCH, $match){
  // 21.1.3.11 String.prototype.match(regexp)
  return [function match(regexp){
    'use strict';
    var O  = defined(this)
      , fn = regexp == undefined ? undefined : regexp[MATCH];
    return fn !== undefined ? fn.call(regexp, O) : new RegExp(regexp)[MATCH](String(O));
  }, $match];
});
},{"./_fix-re-wks":38}],220:[function(require,module,exports){
// @@replace logic
require('./_fix-re-wks')('replace', 2, function(defined, REPLACE, $replace){
  // 21.1.3.14 String.prototype.replace(searchValue, replaceValue)
  return [function replace(searchValue, replaceValue){
    'use strict';
    var O  = defined(this)
      , fn = searchValue == undefined ? undefined : searchValue[REPLACE];
    return fn !== undefined
      ? fn.call(searchValue, O, replaceValue)
      : $replace.call(String(O), searchValue, replaceValue);
  }, $replace];
});
},{"./_fix-re-wks":38}],221:[function(require,module,exports){
// @@search logic
require('./_fix-re-wks')('search', 1, function(defined, SEARCH, $search){
  // 21.1.3.15 String.prototype.search(regexp)
  return [function search(regexp){
    'use strict';
    var O  = defined(this)
      , fn = regexp == undefined ? undefined : regexp[SEARCH];
    return fn !== undefined ? fn.call(regexp, O) : new RegExp(regexp)[SEARCH](String(O));
  }, $search];
});
},{"./_fix-re-wks":38}],222:[function(require,module,exports){
// @@split logic
require('./_fix-re-wks')('split', 2, function(defined, SPLIT, $split){
  'use strict';
  var isRegExp   = require('./_is-regexp')
    , _split     = $split
    , $push      = [].push
    , $SPLIT     = 'split'
    , LENGTH     = 'length'
    , LAST_INDEX = 'lastIndex';
  if(
    'abbc'[$SPLIT](/(b)*/)[1] == 'c' ||
    'test'[$SPLIT](/(?:)/, -1)[LENGTH] != 4 ||
    'ab'[$SPLIT](/(?:ab)*/)[LENGTH] != 2 ||
    '.'[$SPLIT](/(.?)(.?)/)[LENGTH] != 4 ||
    '.'[$SPLIT](/()()/)[LENGTH] > 1 ||
    ''[$SPLIT](/.?/)[LENGTH]
  ){
    var NPCG = /()??/.exec('')[1] === undefined; // nonparticipating capturing group
    // based on es5-shim implementation, need to rework it
    $split = function(separator, limit){
      var string = String(this);
      if(separator === undefined && limit === 0)return [];
      // If `separator` is not a regex, use native split
      if(!isRegExp(separator))return _split.call(string, separator, limit);
      var output = [];
      var flags = (separator.ignoreCase ? 'i' : '') +
                  (separator.multiline ? 'm' : '') +
                  (separator.unicode ? 'u' : '') +
                  (separator.sticky ? 'y' : '');
      var lastLastIndex = 0;
      var splitLimit = limit === undefined ? 4294967295 : limit >>> 0;
      // Make `global` and avoid `lastIndex` issues by working with a copy
      var separatorCopy = new RegExp(separator.source, flags + 'g');
      var separator2, match, lastIndex, lastLength, i;
      // Doesn't need flags gy, but they don't hurt
      if(!NPCG)separator2 = new RegExp('^' + separatorCopy.source + '$(?!\\s)', flags);
      while(match = separatorCopy.exec(string)){
        // `separatorCopy.lastIndex` is not reliable cross-browser
        lastIndex = match.index + match[0][LENGTH];
        if(lastIndex > lastLastIndex){
          output.push(string.slice(lastLastIndex, match.index));
          // Fix browsers whose `exec` methods don't consistently return `undefined` for NPCG
          if(!NPCG && match[LENGTH] > 1)match[0].replace(separator2, function(){
            for(i = 1; i < arguments[LENGTH] - 2; i++)if(arguments[i] === undefined)match[i] = undefined;
          });
          if(match[LENGTH] > 1 && match.index < string[LENGTH])$push.apply(output, match.slice(1));
          lastLength = match[0][LENGTH];
          lastLastIndex = lastIndex;
          if(output[LENGTH] >= splitLimit)break;
        }
        if(separatorCopy[LAST_INDEX] === match.index)separatorCopy[LAST_INDEX]++; // Avoid an infinite loop
      }
      if(lastLastIndex === string[LENGTH]){
        if(lastLength || !separatorCopy.test(''))output.push('');
      } else output.push(string.slice(lastLastIndex));
      return output[LENGTH] > splitLimit ? output.slice(0, splitLimit) : output;
    };
  // Chakra, V8
  } else if('0'[$SPLIT](undefined, 0)[LENGTH]){
    $split = function(separator, limit){
      return separator === undefined && limit === 0 ? [] : _split.call(this, separator, limit);
    };
  }
  // 21.1.3.17 String.prototype.split(separator, limit)
  return [function split(separator, limit){
    var O  = defined(this)
      , fn = separator == undefined ? undefined : separator[SPLIT];
    return fn !== undefined ? fn.call(separator, O, limit) : $split.call(String(O), separator, limit);
  }, $split];
});
},{"./_fix-re-wks":38,"./_is-regexp":53}],223:[function(require,module,exports){
'use strict';
require('./es6.regexp.flags');
var anObject    = require('./_an-object')
  , $flags      = require('./_flags')
  , DESCRIPTORS = require('./_descriptors')
  , TO_STRING   = 'toString'
  , $toString   = /./[TO_STRING];

var define = function(fn){
  require('./_redefine')(RegExp.prototype, TO_STRING, fn, true);
};

// 21.2.5.14 RegExp.prototype.toString()
if(require('./_fails')(function(){ return $toString.call({source: 'a', flags: 'b'}) != '/a/b'; })){
  define(function toString(){
    var R = anObject(this);
    return '/'.concat(R.source, '/',
      'flags' in R ? R.flags : !DESCRIPTORS && R instanceof RegExp ? $flags.call(R) : undefined);
  });
// FF44- RegExp#toString has a wrong name
} else if($toString.name != TO_STRING){
  define(function toString(){
    return $toString.call(this);
  });
}
},{"./_an-object":10,"./_descriptors":31,"./_fails":37,"./_flags":39,"./_redefine":90,"./es6.regexp.flags":218}],224:[function(require,module,exports){
'use strict';
var strong = require('./_collection-strong');

// 23.2 Set Objects
module.exports = require('./_collection')('Set', function(get){
  return function Set(){ return get(this, arguments.length > 0 ? arguments[0] : undefined); };
}, {
  // 23.2.3.1 Set.prototype.add(value)
  add: function add(value){
    return strong.def(this, value = value === 0 ? 0 : value, value);
  }
}, strong);
},{"./_collection":25,"./_collection-strong":22}],225:[function(require,module,exports){
'use strict';
// B.2.3.2 String.prototype.anchor(name)
require('./_string-html')('anchor', function(createHTML){
  return function anchor(name){
    return createHTML(this, 'a', 'name', name);
  }
});
},{"./_string-html":102}],226:[function(require,module,exports){
'use strict';
// B.2.3.3 String.prototype.big()
require('./_string-html')('big', function(createHTML){
  return function big(){
    return createHTML(this, 'big', '', '');
  }
});
},{"./_string-html":102}],227:[function(require,module,exports){
'use strict';
// B.2.3.4 String.prototype.blink()
require('./_string-html')('blink', function(createHTML){
  return function blink(){
    return createHTML(this, 'blink', '', '');
  }
});
},{"./_string-html":102}],228:[function(require,module,exports){
'use strict';
// B.2.3.5 String.prototype.bold()
require('./_string-html')('bold', function(createHTML){
  return function bold(){
    return createHTML(this, 'b', '', '');
  }
});
},{"./_string-html":102}],229:[function(require,module,exports){
'use strict';
var $export = require('./_export')
  , $at     = require('./_string-at')(false);
$export($export.P, 'String', {
  // 21.1.3.3 String.prototype.codePointAt(pos)
  codePointAt: function codePointAt(pos){
    return $at(this, pos);
  }
});
},{"./_export":35,"./_string-at":100}],230:[function(require,module,exports){
// 21.1.3.6 String.prototype.endsWith(searchString [, endPosition])
'use strict';
var $export   = require('./_export')
  , toLength  = require('./_to-length')
  , context   = require('./_string-context')
  , ENDS_WITH = 'endsWith'
  , $endsWith = ''[ENDS_WITH];

$export($export.P + $export.F * require('./_fails-is-regexp')(ENDS_WITH), 'String', {
  endsWith: function endsWith(searchString /*, endPosition = @length */){
    var that = context(this, searchString, ENDS_WITH)
      , endPosition = arguments.length > 1 ? arguments[1] : undefined
      , len    = toLength(that.length)
      , end    = endPosition === undefined ? len : Math.min(toLength(endPosition), len)
      , search = String(searchString);
    return $endsWith
      ? $endsWith.call(that, search, end)
      : that.slice(end - search.length, end) === search;
  }
});
},{"./_export":35,"./_fails-is-regexp":36,"./_string-context":101,"./_to-length":111}],231:[function(require,module,exports){
'use strict';
// B.2.3.6 String.prototype.fixed()
require('./_string-html')('fixed', function(createHTML){
  return function fixed(){
    return createHTML(this, 'tt', '', '');
  }
});
},{"./_string-html":102}],232:[function(require,module,exports){
'use strict';
// B.2.3.7 String.prototype.fontcolor(color)
require('./_string-html')('fontcolor', function(createHTML){
  return function fontcolor(color){
    return createHTML(this, 'font', 'color', color);
  }
});
},{"./_string-html":102}],233:[function(require,module,exports){
'use strict';
// B.2.3.8 String.prototype.fontsize(size)
require('./_string-html')('fontsize', function(createHTML){
  return function fontsize(size){
    return createHTML(this, 'font', 'size', size);
  }
});
},{"./_string-html":102}],234:[function(require,module,exports){
var $export        = require('./_export')
  , toIndex        = require('./_to-index')
  , fromCharCode   = String.fromCharCode
  , $fromCodePoint = String.fromCodePoint;

// length should be 1, old FF problem
$export($export.S + $export.F * (!!$fromCodePoint && $fromCodePoint.length != 1), 'String', {
  // 21.1.2.2 String.fromCodePoint(...codePoints)
  fromCodePoint: function fromCodePoint(x){ // eslint-disable-line no-unused-vars
    var res  = []
      , aLen = arguments.length
      , i    = 0
      , code;
    while(aLen > i){
      code = +arguments[i++];
      if(toIndex(code, 0x10ffff) !== code)throw RangeError(code + ' is not a valid code point');
      res.push(code < 0x10000
        ? fromCharCode(code)
        : fromCharCode(((code -= 0x10000) >> 10) + 0xd800, code % 0x400 + 0xdc00)
      );
    } return res.join('');
  }
});
},{"./_export":35,"./_to-index":108}],235:[function(require,module,exports){
// 21.1.3.7 String.prototype.includes(searchString, position = 0)
'use strict';
var $export  = require('./_export')
  , context  = require('./_string-context')
  , INCLUDES = 'includes';

$export($export.P + $export.F * require('./_fails-is-regexp')(INCLUDES), 'String', {
  includes: function includes(searchString /*, position = 0 */){
    return !!~context(this, searchString, INCLUDES)
      .indexOf(searchString, arguments.length > 1 ? arguments[1] : undefined);
  }
});
},{"./_export":35,"./_fails-is-regexp":36,"./_string-context":101}],236:[function(require,module,exports){
'use strict';
// B.2.3.9 String.prototype.italics()
require('./_string-html')('italics', function(createHTML){
  return function italics(){
    return createHTML(this, 'i', '', '');
  }
});
},{"./_string-html":102}],237:[function(require,module,exports){
'use strict';
var $at  = require('./_string-at')(true);

// 21.1.3.27 String.prototype[@@iterator]()
require('./_iter-define')(String, 'String', function(iterated){
  this._t = String(iterated); // target
  this._i = 0;                // next index
// 21.1.5.2.1 %StringIteratorPrototype%.next()
}, function(){
  var O     = this._t
    , index = this._i
    , point;
  if(index >= O.length)return {value: undefined, done: true};
  point = $at(O, index);
  this._i += point.length;
  return {value: point, done: false};
});
},{"./_iter-define":56,"./_string-at":100}],238:[function(require,module,exports){
'use strict';
// B.2.3.10 String.prototype.link(url)
require('./_string-html')('link', function(createHTML){
  return function link(url){
    return createHTML(this, 'a', 'href', url);
  }
});
},{"./_string-html":102}],239:[function(require,module,exports){
var $export   = require('./_export')
  , toIObject = require('./_to-iobject')
  , toLength  = require('./_to-length');

$export($export.S, 'String', {
  // 21.1.2.4 String.raw(callSite, ...substitutions)
  raw: function raw(callSite){
    var tpl  = toIObject(callSite.raw)
      , len  = toLength(tpl.length)
      , aLen = arguments.length
      , res  = []
      , i    = 0;
    while(len > i){
      res.push(String(tpl[i++]));
      if(i < aLen)res.push(String(arguments[i]));
    } return res.join('');
  }
});
},{"./_export":35,"./_to-iobject":110,"./_to-length":111}],240:[function(require,module,exports){
var $export = require('./_export');

$export($export.P, 'String', {
  // 21.1.3.13 String.prototype.repeat(count)
  repeat: require('./_string-repeat')
});
},{"./_export":35,"./_string-repeat":104}],241:[function(require,module,exports){
'use strict';
// B.2.3.11 String.prototype.small()
require('./_string-html')('small', function(createHTML){
  return function small(){
    return createHTML(this, 'small', '', '');
  }
});
},{"./_string-html":102}],242:[function(require,module,exports){
// 21.1.3.18 String.prototype.startsWith(searchString [, position ])
'use strict';
var $export     = require('./_export')
  , toLength    = require('./_to-length')
  , context     = require('./_string-context')
  , STARTS_WITH = 'startsWith'
  , $startsWith = ''[STARTS_WITH];

$export($export.P + $export.F * require('./_fails-is-regexp')(STARTS_WITH), 'String', {
  startsWith: function startsWith(searchString /*, position = 0 */){
    var that   = context(this, searchString, STARTS_WITH)
      , index  = toLength(Math.min(arguments.length > 1 ? arguments[1] : undefined, that.length))
      , search = String(searchString);
    return $startsWith
      ? $startsWith.call(that, search, index)
      : that.slice(index, index + search.length) === search;
  }
});
},{"./_export":35,"./_fails-is-regexp":36,"./_string-context":101,"./_to-length":111}],243:[function(require,module,exports){
'use strict';
// B.2.3.12 String.prototype.strike()
require('./_string-html')('strike', function(createHTML){
  return function strike(){
    return createHTML(this, 'strike', '', '');
  }
});
},{"./_string-html":102}],244:[function(require,module,exports){
'use strict';
// B.2.3.13 String.prototype.sub()
require('./_string-html')('sub', function(createHTML){
  return function sub(){
    return createHTML(this, 'sub', '', '');
  }
});
},{"./_string-html":102}],245:[function(require,module,exports){
'use strict';
// B.2.3.14 String.prototype.sup()
require('./_string-html')('sup', function(createHTML){
  return function sup(){
    return createHTML(this, 'sup', '', '');
  }
});
},{"./_string-html":102}],246:[function(require,module,exports){
'use strict';
// 21.1.3.25 String.prototype.trim()
require('./_string-trim')('trim', function($trim){
  return function trim(){
    return $trim(this, 3);
  };
});
},{"./_string-trim":105}],247:[function(require,module,exports){
'use strict';
// ECMAScript 6 symbols shim
var global         = require('./_global')
  , has            = require('./_has')
  , DESCRIPTORS    = require('./_descriptors')
  , $export        = require('./_export')
  , redefine       = require('./_redefine')
  , META           = require('./_meta').KEY
  , $fails         = require('./_fails')
  , shared         = require('./_shared')
  , setToStringTag = require('./_set-to-string-tag')
  , uid            = require('./_uid')
  , wks            = require('./_wks')
  , wksExt         = require('./_wks-ext')
  , wksDefine      = require('./_wks-define')
  , keyOf          = require('./_keyof')
  , enumKeys       = require('./_enum-keys')
  , isArray        = require('./_is-array')
  , anObject       = require('./_an-object')
  , toIObject      = require('./_to-iobject')
  , toPrimitive    = require('./_to-primitive')
  , createDesc     = require('./_property-desc')
  , _create        = require('./_object-create')
  , gOPNExt        = require('./_object-gopn-ext')
  , $GOPD          = require('./_object-gopd')
  , $DP            = require('./_object-dp')
  , $keys          = require('./_object-keys')
  , gOPD           = $GOPD.f
  , dP             = $DP.f
  , gOPN           = gOPNExt.f
  , $Symbol        = global.Symbol
  , $JSON          = global.JSON
  , _stringify     = $JSON && $JSON.stringify
  , PROTOTYPE      = 'prototype'
  , HIDDEN         = wks('_hidden')
  , TO_PRIMITIVE   = wks('toPrimitive')
  , isEnum         = {}.propertyIsEnumerable
  , SymbolRegistry = shared('symbol-registry')
  , AllSymbols     = shared('symbols')
  , OPSymbols      = shared('op-symbols')
  , ObjectProto    = Object[PROTOTYPE]
  , USE_NATIVE     = typeof $Symbol == 'function'
  , QObject        = global.QObject;
// Don't use setters in Qt Script, https://github.com/zloirock/core-js/issues/173
var setter = !QObject || !QObject[PROTOTYPE] || !QObject[PROTOTYPE].findChild;

// fallback for old Android, https://code.google.com/p/v8/issues/detail?id=687
var setSymbolDesc = DESCRIPTORS && $fails(function(){
  return _create(dP({}, 'a', {
    get: function(){ return dP(this, 'a', {value: 7}).a; }
  })).a != 7;
}) ? function(it, key, D){
  var protoDesc = gOPD(ObjectProto, key);
  if(protoDesc)delete ObjectProto[key];
  dP(it, key, D);
  if(protoDesc && it !== ObjectProto)dP(ObjectProto, key, protoDesc);
} : dP;

var wrap = function(tag){
  var sym = AllSymbols[tag] = _create($Symbol[PROTOTYPE]);
  sym._k = tag;
  return sym;
};

var isSymbol = USE_NATIVE && typeof $Symbol.iterator == 'symbol' ? function(it){
  return typeof it == 'symbol';
} : function(it){
  return it instanceof $Symbol;
};

var $defineProperty = function defineProperty(it, key, D){
  if(it === ObjectProto)$defineProperty(OPSymbols, key, D);
  anObject(it);
  key = toPrimitive(key, true);
  anObject(D);
  if(has(AllSymbols, key)){
    if(!D.enumerable){
      if(!has(it, HIDDEN))dP(it, HIDDEN, createDesc(1, {}));
      it[HIDDEN][key] = true;
    } else {
      if(has(it, HIDDEN) && it[HIDDEN][key])it[HIDDEN][key] = false;
      D = _create(D, {enumerable: createDesc(0, false)});
    } return setSymbolDesc(it, key, D);
  } return dP(it, key, D);
};
var $defineProperties = function defineProperties(it, P){
  anObject(it);
  var keys = enumKeys(P = toIObject(P))
    , i    = 0
    , l = keys.length
    , key;
  while(l > i)$defineProperty(it, key = keys[i++], P[key]);
  return it;
};
var $create = function create(it, P){
  return P === undefined ? _create(it) : $defineProperties(_create(it), P);
};
var $propertyIsEnumerable = function propertyIsEnumerable(key){
  var E = isEnum.call(this, key = toPrimitive(key, true));
  if(this === ObjectProto && has(AllSymbols, key) && !has(OPSymbols, key))return false;
  return E || !has(this, key) || !has(AllSymbols, key) || has(this, HIDDEN) && this[HIDDEN][key] ? E : true;
};
var $getOwnPropertyDescriptor = function getOwnPropertyDescriptor(it, key){
  it  = toIObject(it);
  key = toPrimitive(key, true);
  if(it === ObjectProto && has(AllSymbols, key) && !has(OPSymbols, key))return;
  var D = gOPD(it, key);
  if(D && has(AllSymbols, key) && !(has(it, HIDDEN) && it[HIDDEN][key]))D.enumerable = true;
  return D;
};
var $getOwnPropertyNames = function getOwnPropertyNames(it){
  var names  = gOPN(toIObject(it))
    , result = []
    , i      = 0
    , key;
  while(names.length > i){
    if(!has(AllSymbols, key = names[i++]) && key != HIDDEN && key != META)result.push(key);
  } return result;
};
var $getOwnPropertySymbols = function getOwnPropertySymbols(it){
  var IS_OP  = it === ObjectProto
    , names  = gOPN(IS_OP ? OPSymbols : toIObject(it))
    , result = []
    , i      = 0
    , key;
  while(names.length > i){
    if(has(AllSymbols, key = names[i++]) && (IS_OP ? has(ObjectProto, key) : true))result.push(AllSymbols[key]);
  } return result;
};

// 19.4.1.1 Symbol([description])
if(!USE_NATIVE){
  $Symbol = function Symbol(){
    if(this instanceof $Symbol)throw TypeError('Symbol is not a constructor!');
    var tag = uid(arguments.length > 0 ? arguments[0] : undefined);
    var $set = function(value){
      if(this === ObjectProto)$set.call(OPSymbols, value);
      if(has(this, HIDDEN) && has(this[HIDDEN], tag))this[HIDDEN][tag] = false;
      setSymbolDesc(this, tag, createDesc(1, value));
    };
    if(DESCRIPTORS && setter)setSymbolDesc(ObjectProto, tag, {configurable: true, set: $set});
    return wrap(tag);
  };
  redefine($Symbol[PROTOTYPE], 'toString', function toString(){
    return this._k;
  });

  $GOPD.f = $getOwnPropertyDescriptor;
  $DP.f   = $defineProperty;
  require('./_object-gopn').f = gOPNExt.f = $getOwnPropertyNames;
  require('./_object-pie').f  = $propertyIsEnumerable;
  require('./_object-gops').f = $getOwnPropertySymbols;

  if(DESCRIPTORS && !require('./_library')){
    redefine(ObjectProto, 'propertyIsEnumerable', $propertyIsEnumerable, true);
  }

  wksExt.f = function(name){
    return wrap(wks(name));
  }
}

$export($export.G + $export.W + $export.F * !USE_NATIVE, {Symbol: $Symbol});

for(var symbols = (
  // 19.4.2.2, 19.4.2.3, 19.4.2.4, 19.4.2.6, 19.4.2.8, 19.4.2.9, 19.4.2.10, 19.4.2.11, 19.4.2.12, 19.4.2.13, 19.4.2.14
  'hasInstance,isConcatSpreadable,iterator,match,replace,search,species,split,toPrimitive,toStringTag,unscopables'
).split(','), i = 0; symbols.length > i; )wks(symbols[i++]);

for(var symbols = $keys(wks.store), i = 0; symbols.length > i; )wksDefine(symbols[i++]);

$export($export.S + $export.F * !USE_NATIVE, 'Symbol', {
  // 19.4.2.1 Symbol.for(key)
  'for': function(key){
    return has(SymbolRegistry, key += '')
      ? SymbolRegistry[key]
      : SymbolRegistry[key] = $Symbol(key);
  },
  // 19.4.2.5 Symbol.keyFor(sym)
  keyFor: function keyFor(key){
    if(isSymbol(key))return keyOf(SymbolRegistry, key);
    throw TypeError(key + ' is not a symbol!');
  },
  useSetter: function(){ setter = true; },
  useSimple: function(){ setter = false; }
});

$export($export.S + $export.F * !USE_NATIVE, 'Object', {
  // 19.1.2.2 Object.create(O [, Properties])
  create: $create,
  // 19.1.2.4 Object.defineProperty(O, P, Attributes)
  defineProperty: $defineProperty,
  // 19.1.2.3 Object.defineProperties(O, Properties)
  defineProperties: $defineProperties,
  // 19.1.2.6 Object.getOwnPropertyDescriptor(O, P)
  getOwnPropertyDescriptor: $getOwnPropertyDescriptor,
  // 19.1.2.7 Object.getOwnPropertyNames(O)
  getOwnPropertyNames: $getOwnPropertyNames,
  // 19.1.2.8 Object.getOwnPropertySymbols(O)
  getOwnPropertySymbols: $getOwnPropertySymbols
});

// 24.3.2 JSON.stringify(value [, replacer [, space]])
$JSON && $export($export.S + $export.F * (!USE_NATIVE || $fails(function(){
  var S = $Symbol();
  // MS Edge converts symbol values to JSON as {}
  // WebKit converts symbol values to JSON as null
  // V8 throws on boxed symbols
  return _stringify([S]) != '[null]' || _stringify({a: S}) != '{}' || _stringify(Object(S)) != '{}';
})), 'JSON', {
  stringify: function stringify(it){
    if(it === undefined || isSymbol(it))return; // IE8 returns string on undefined
    var args = [it]
      , i    = 1
      , replacer, $replacer;
    while(arguments.length > i)args.push(arguments[i++]);
    replacer = args[1];
    if(typeof replacer == 'function')$replacer = replacer;
    if($replacer || !isArray(replacer))replacer = function(key, value){
      if($replacer)value = $replacer.call(this, key, value);
      if(!isSymbol(value))return value;
    };
    args[1] = replacer;
    return _stringify.apply($JSON, args);
  }
});

// 19.4.3.4 Symbol.prototype[@@toPrimitive](hint)
$Symbol[PROTOTYPE][TO_PRIMITIVE] || require('./_hide')($Symbol[PROTOTYPE], TO_PRIMITIVE, $Symbol[PROTOTYPE].valueOf);
// 19.4.3.5 Symbol.prototype[@@toStringTag]
setToStringTag($Symbol, 'Symbol');
// 20.2.1.9 Math[@@toStringTag]
setToStringTag(Math, 'Math', true);
// 24.3.3 JSON[@@toStringTag]
setToStringTag(global.JSON, 'JSON', true);
},{"./_an-object":10,"./_descriptors":31,"./_enum-keys":34,"./_export":35,"./_fails":37,"./_global":41,"./_has":42,"./_hide":43,"./_is-array":50,"./_keyof":60,"./_library":61,"./_meta":65,"./_object-create":69,"./_object-dp":70,"./_object-gopd":73,"./_object-gopn":75,"./_object-gopn-ext":74,"./_object-gops":76,"./_object-keys":79,"./_object-pie":80,"./_property-desc":88,"./_redefine":90,"./_set-to-string-tag":95,"./_shared":97,"./_to-iobject":110,"./_to-primitive":113,"./_uid":117,"./_wks":120,"./_wks-define":118,"./_wks-ext":119}],248:[function(require,module,exports){
'use strict';
var $export      = require('./_export')
  , $typed       = require('./_typed')
  , buffer       = require('./_typed-buffer')
  , anObject     = require('./_an-object')
  , toIndex      = require('./_to-index')
  , toLength     = require('./_to-length')
  , isObject     = require('./_is-object')
  , TYPED_ARRAY  = require('./_wks')('typed_array')
  , ArrayBuffer  = require('./_global').ArrayBuffer
  , speciesConstructor = require('./_species-constructor')
  , $ArrayBuffer = buffer.ArrayBuffer
  , $DataView    = buffer.DataView
  , $isView      = $typed.ABV && ArrayBuffer.isView
  , $slice       = $ArrayBuffer.prototype.slice
  , VIEW         = $typed.VIEW
  , ARRAY_BUFFER = 'ArrayBuffer';

$export($export.G + $export.W + $export.F * (ArrayBuffer !== $ArrayBuffer), {ArrayBuffer: $ArrayBuffer});

$export($export.S + $export.F * !$typed.CONSTR, ARRAY_BUFFER, {
  // 24.1.3.1 ArrayBuffer.isView(arg)
  isView: function isView(it){
    return $isView && $isView(it) || isObject(it) && VIEW in it;
  }
});

$export($export.P + $export.U + $export.F * require('./_fails')(function(){
  return !new $ArrayBuffer(2).slice(1, undefined).byteLength;
}), ARRAY_BUFFER, {
  // 24.1.4.3 ArrayBuffer.prototype.slice(start, end)
  slice: function slice(start, end){
    if($slice !== undefined && end === undefined)return $slice.call(anObject(this), start); // FF fix
    var len    = anObject(this).byteLength
      , first  = toIndex(start, len)
      , final  = toIndex(end === undefined ? len : end, len)
      , result = new (speciesConstructor(this, $ArrayBuffer))(toLength(final - first))
      , viewS  = new $DataView(this)
      , viewT  = new $DataView(result)
      , index  = 0;
    while(first < final){
      viewT.setUint8(index++, viewS.getUint8(first++));
    } return result;
  }
});

require('./_set-species')(ARRAY_BUFFER);
},{"./_an-object":10,"./_export":35,"./_fails":37,"./_global":41,"./_is-object":52,"./_set-species":94,"./_species-constructor":98,"./_to-index":108,"./_to-length":111,"./_typed":116,"./_typed-buffer":115,"./_wks":120}],249:[function(require,module,exports){
var $export = require('./_export');
$export($export.G + $export.W + $export.F * !require('./_typed').ABV, {
  DataView: require('./_typed-buffer').DataView
});
},{"./_export":35,"./_typed":116,"./_typed-buffer":115}],250:[function(require,module,exports){
require('./_typed-array')('Float32', 4, function(init){
  return function Float32Array(data, byteOffset, length){
    return init(this, data, byteOffset, length);
  };
});
},{"./_typed-array":114}],251:[function(require,module,exports){
require('./_typed-array')('Float64', 8, function(init){
  return function Float64Array(data, byteOffset, length){
    return init(this, data, byteOffset, length);
  };
});
},{"./_typed-array":114}],252:[function(require,module,exports){
require('./_typed-array')('Int16', 2, function(init){
  return function Int16Array(data, byteOffset, length){
    return init(this, data, byteOffset, length);
  };
});
},{"./_typed-array":114}],253:[function(require,module,exports){
require('./_typed-array')('Int32', 4, function(init){
  return function Int32Array(data, byteOffset, length){
    return init(this, data, byteOffset, length);
  };
});
},{"./_typed-array":114}],254:[function(require,module,exports){
require('./_typed-array')('Int8', 1, function(init){
  return function Int8Array(data, byteOffset, length){
    return init(this, data, byteOffset, length);
  };
});
},{"./_typed-array":114}],255:[function(require,module,exports){
require('./_typed-array')('Uint16', 2, function(init){
  return function Uint16Array(data, byteOffset, length){
    return init(this, data, byteOffset, length);
  };
});
},{"./_typed-array":114}],256:[function(require,module,exports){
require('./_typed-array')('Uint32', 4, function(init){
  return function Uint32Array(data, byteOffset, length){
    return init(this, data, byteOffset, length);
  };
});
},{"./_typed-array":114}],257:[function(require,module,exports){
require('./_typed-array')('Uint8', 1, function(init){
  return function Uint8Array(data, byteOffset, length){
    return init(this, data, byteOffset, length);
  };
});
},{"./_typed-array":114}],258:[function(require,module,exports){
require('./_typed-array')('Uint8', 1, function(init){
  return function Uint8ClampedArray(data, byteOffset, length){
    return init(this, data, byteOffset, length);
  };
}, true);
},{"./_typed-array":114}],259:[function(require,module,exports){
'use strict';
var each         = require('./_array-methods')(0)
  , redefine     = require('./_redefine')
  , meta         = require('./_meta')
  , assign       = require('./_object-assign')
  , weak         = require('./_collection-weak')
  , isObject     = require('./_is-object')
  , has          = require('./_has')
  , getWeak      = meta.getWeak
  , isExtensible = Object.isExtensible
  , uncaughtFrozenStore = weak.ufstore
  , tmp          = {}
  , InternalMap;

var wrapper = function(get){
  return function WeakMap(){
    return get(this, arguments.length > 0 ? arguments[0] : undefined);
  };
};

var methods = {
  // 23.3.3.3 WeakMap.prototype.get(key)
  get: function get(key){
    if(isObject(key)){
      var data = getWeak(key);
      if(data === true)return uncaughtFrozenStore(this).get(key);
      return data ? data[this._i] : undefined;
    }
  },
  // 23.3.3.5 WeakMap.prototype.set(key, value)
  set: function set(key, value){
    return weak.def(this, key, value);
  }
};

// 23.3 WeakMap Objects
var $WeakMap = module.exports = require('./_collection')('WeakMap', wrapper, methods, weak, true, true);

// IE11 WeakMap frozen keys fix
if(new $WeakMap().set((Object.freeze || Object)(tmp), 7).get(tmp) != 7){
  InternalMap = weak.getConstructor(wrapper);
  assign(InternalMap.prototype, methods);
  meta.NEED = true;
  each(['delete', 'has', 'get', 'set'], function(key){
    var proto  = $WeakMap.prototype
      , method = proto[key];
    redefine(proto, key, function(a, b){
      // store frozen objects on internal weakmap shim
      if(isObject(a) && !isExtensible(a)){
        if(!this._f)this._f = new InternalMap;
        var result = this._f[key](a, b);
        return key == 'set' ? this : result;
      // store all the rest on native weakmap
      } return method.call(this, a, b);
    });
  });
}
},{"./_array-methods":15,"./_collection":25,"./_collection-weak":24,"./_has":42,"./_is-object":52,"./_meta":65,"./_object-assign":68,"./_redefine":90}],260:[function(require,module,exports){
'use strict';
var weak = require('./_collection-weak');

// 23.4 WeakSet Objects
require('./_collection')('WeakSet', function(get){
  return function WeakSet(){ return get(this, arguments.length > 0 ? arguments[0] : undefined); };
}, {
  // 23.4.3.1 WeakSet.prototype.add(value)
  add: function add(value){
    return weak.def(this, value, true);
  }
}, weak, false, true);
},{"./_collection":25,"./_collection-weak":24}],261:[function(require,module,exports){
'use strict';
// https://github.com/tc39/Array.prototype.includes
var $export   = require('./_export')
  , $includes = require('./_array-includes')(true);

$export($export.P, 'Array', {
  includes: function includes(el /*, fromIndex = 0 */){
    return $includes(this, el, arguments.length > 1 ? arguments[1] : undefined);
  }
});

require('./_add-to-unscopables')('includes');
},{"./_add-to-unscopables":8,"./_array-includes":14,"./_export":35}],262:[function(require,module,exports){
// https://github.com/rwaldron/tc39-notes/blob/master/es6/2014-09/sept-25.md#510-globalasap-for-enqueuing-a-microtask
var $export   = require('./_export')
  , microtask = require('./_microtask')()
  , process   = require('./_global').process
  , isNode    = require('./_cof')(process) == 'process';

$export($export.G, {
  asap: function asap(fn){
    var domain = isNode && process.domain;
    microtask(domain ? domain.bind(fn) : fn);
  }
});
},{"./_cof":21,"./_export":35,"./_global":41,"./_microtask":67}],263:[function(require,module,exports){
// https://github.com/ljharb/proposal-is-error
var $export = require('./_export')
  , cof     = require('./_cof');

$export($export.S, 'Error', {
  isError: function isError(it){
    return cof(it) === 'Error';
  }
});
},{"./_cof":21,"./_export":35}],264:[function(require,module,exports){
// https://github.com/DavidBruant/Map-Set.prototype.toJSON
var $export  = require('./_export');

$export($export.P + $export.R, 'Map', {toJSON: require('./_collection-to-json')('Map')});
},{"./_collection-to-json":23,"./_export":35}],265:[function(require,module,exports){
// https://gist.github.com/BrendanEich/4294d5c212a6d2254703
var $export = require('./_export');

$export($export.S, 'Math', {
  iaddh: function iaddh(x0, x1, y0, y1){
    var $x0 = x0 >>> 0
      , $x1 = x1 >>> 0
      , $y0 = y0 >>> 0;
    return $x1 + (y1 >>> 0) + (($x0 & $y0 | ($x0 | $y0) & ~($x0 + $y0 >>> 0)) >>> 31) | 0;
  }
});
},{"./_export":35}],266:[function(require,module,exports){
// https://gist.github.com/BrendanEich/4294d5c212a6d2254703
var $export = require('./_export');

$export($export.S, 'Math', {
  imulh: function imulh(u, v){
    var UINT16 = 0xffff
      , $u = +u
      , $v = +v
      , u0 = $u & UINT16
      , v0 = $v & UINT16
      , u1 = $u >> 16
      , v1 = $v >> 16
      , t  = (u1 * v0 >>> 0) + (u0 * v0 >>> 16);
    return u1 * v1 + (t >> 16) + ((u0 * v1 >>> 0) + (t & UINT16) >> 16);
  }
});
},{"./_export":35}],267:[function(require,module,exports){
// https://gist.github.com/BrendanEich/4294d5c212a6d2254703
var $export = require('./_export');

$export($export.S, 'Math', {
  isubh: function isubh(x0, x1, y0, y1){
    var $x0 = x0 >>> 0
      , $x1 = x1 >>> 0
      , $y0 = y0 >>> 0;
    return $x1 - (y1 >>> 0) - ((~$x0 & $y0 | ~($x0 ^ $y0) & $x0 - $y0 >>> 0) >>> 31) | 0;
  }
});
},{"./_export":35}],268:[function(require,module,exports){
// https://gist.github.com/BrendanEich/4294d5c212a6d2254703
var $export = require('./_export');

$export($export.S, 'Math', {
  umulh: function umulh(u, v){
    var UINT16 = 0xffff
      , $u = +u
      , $v = +v
      , u0 = $u & UINT16
      , v0 = $v & UINT16
      , u1 = $u >>> 16
      , v1 = $v >>> 16
      , t  = (u1 * v0 >>> 0) + (u0 * v0 >>> 16);
    return u1 * v1 + (t >>> 16) + ((u0 * v1 >>> 0) + (t & UINT16) >>> 16);
  }
});
},{"./_export":35}],269:[function(require,module,exports){
'use strict';
var $export         = require('./_export')
  , toObject        = require('./_to-object')
  , aFunction       = require('./_a-function')
  , $defineProperty = require('./_object-dp');

// B.2.2.2 Object.prototype.__defineGetter__(P, getter)
require('./_descriptors') && $export($export.P + require('./_object-forced-pam'), 'Object', {
  __defineGetter__: function __defineGetter__(P, getter){
    $defineProperty.f(toObject(this), P, {get: aFunction(getter), enumerable: true, configurable: true});
  }
});
},{"./_a-function":6,"./_descriptors":31,"./_export":35,"./_object-dp":70,"./_object-forced-pam":72,"./_to-object":112}],270:[function(require,module,exports){
'use strict';
var $export         = require('./_export')
  , toObject        = require('./_to-object')
  , aFunction       = require('./_a-function')
  , $defineProperty = require('./_object-dp');

// B.2.2.3 Object.prototype.__defineSetter__(P, setter)
require('./_descriptors') && $export($export.P + require('./_object-forced-pam'), 'Object', {
  __defineSetter__: function __defineSetter__(P, setter){
    $defineProperty.f(toObject(this), P, {set: aFunction(setter), enumerable: true, configurable: true});
  }
});
},{"./_a-function":6,"./_descriptors":31,"./_export":35,"./_object-dp":70,"./_object-forced-pam":72,"./_to-object":112}],271:[function(require,module,exports){
// https://github.com/tc39/proposal-object-values-entries
var $export  = require('./_export')
  , $entries = require('./_object-to-array')(true);

$export($export.S, 'Object', {
  entries: function entries(it){
    return $entries(it);
  }
});
},{"./_export":35,"./_object-to-array":82}],272:[function(require,module,exports){
// https://github.com/tc39/proposal-object-getownpropertydescriptors
var $export        = require('./_export')
  , ownKeys        = require('./_own-keys')
  , toIObject      = require('./_to-iobject')
  , gOPD           = require('./_object-gopd')
  , createProperty = require('./_create-property');

$export($export.S, 'Object', {
  getOwnPropertyDescriptors: function getOwnPropertyDescriptors(object){
    var O       = toIObject(object)
      , getDesc = gOPD.f
      , keys    = ownKeys(O)
      , result  = {}
      , i       = 0
      , key, D;
    while(keys.length > i)createProperty(result, key = keys[i++], getDesc(O, key));
    return result;
  }
});
},{"./_create-property":27,"./_export":35,"./_object-gopd":73,"./_own-keys":83,"./_to-iobject":110}],273:[function(require,module,exports){
'use strict';
var $export                  = require('./_export')
  , toObject                 = require('./_to-object')
  , toPrimitive              = require('./_to-primitive')
  , getPrototypeOf           = require('./_object-gpo')
  , getOwnPropertyDescriptor = require('./_object-gopd').f;

// B.2.2.4 Object.prototype.__lookupGetter__(P)
require('./_descriptors') && $export($export.P + require('./_object-forced-pam'), 'Object', {
  __lookupGetter__: function __lookupGetter__(P){
    var O = toObject(this)
      , K = toPrimitive(P, true)
      , D;
    do {
      if(D = getOwnPropertyDescriptor(O, K))return D.get;
    } while(O = getPrototypeOf(O));
  }
});
},{"./_descriptors":31,"./_export":35,"./_object-forced-pam":72,"./_object-gopd":73,"./_object-gpo":77,"./_to-object":112,"./_to-primitive":113}],274:[function(require,module,exports){
'use strict';
var $export                  = require('./_export')
  , toObject                 = require('./_to-object')
  , toPrimitive              = require('./_to-primitive')
  , getPrototypeOf           = require('./_object-gpo')
  , getOwnPropertyDescriptor = require('./_object-gopd').f;

// B.2.2.5 Object.prototype.__lookupSetter__(P)
require('./_descriptors') && $export($export.P + require('./_object-forced-pam'), 'Object', {
  __lookupSetter__: function __lookupSetter__(P){
    var O = toObject(this)
      , K = toPrimitive(P, true)
      , D;
    do {
      if(D = getOwnPropertyDescriptor(O, K))return D.set;
    } while(O = getPrototypeOf(O));
  }
});
},{"./_descriptors":31,"./_export":35,"./_object-forced-pam":72,"./_object-gopd":73,"./_object-gpo":77,"./_to-object":112,"./_to-primitive":113}],275:[function(require,module,exports){
// https://github.com/tc39/proposal-object-values-entries
var $export = require('./_export')
  , $values = require('./_object-to-array')(false);

$export($export.S, 'Object', {
  values: function values(it){
    return $values(it);
  }
});
},{"./_export":35,"./_object-to-array":82}],276:[function(require,module,exports){
'use strict';
// https://github.com/zenparsing/es-observable
var $export     = require('./_export')
  , global      = require('./_global')
  , core        = require('./_core')
  , microtask   = require('./_microtask')()
  , OBSERVABLE  = require('./_wks')('observable')
  , aFunction   = require('./_a-function')
  , anObject    = require('./_an-object')
  , anInstance  = require('./_an-instance')
  , redefineAll = require('./_redefine-all')
  , hide        = require('./_hide')
  , forOf       = require('./_for-of')
  , RETURN      = forOf.RETURN;

var getMethod = function(fn){
  return fn == null ? undefined : aFunction(fn);
};

var cleanupSubscription = function(subscription){
  var cleanup = subscription._c;
  if(cleanup){
    subscription._c = undefined;
    cleanup();
  }
};

var subscriptionClosed = function(subscription){
  return subscription._o === undefined;
};

var closeSubscription = function(subscription){
  if(!subscriptionClosed(subscription)){
    subscription._o = undefined;
    cleanupSubscription(subscription);
  }
};

var Subscription = function(observer, subscriber){
  anObject(observer);
  this._c = undefined;
  this._o = observer;
  observer = new SubscriptionObserver(this);
  try {
    var cleanup      = subscriber(observer)
      , subscription = cleanup;
    if(cleanup != null){
      if(typeof cleanup.unsubscribe === 'function')cleanup = function(){ subscription.unsubscribe(); };
      else aFunction(cleanup);
      this._c = cleanup;
    }
  } catch(e){
    observer.error(e);
    return;
  } if(subscriptionClosed(this))cleanupSubscription(this);
};

Subscription.prototype = redefineAll({}, {
  unsubscribe: function unsubscribe(){ closeSubscription(this); }
});

var SubscriptionObserver = function(subscription){
  this._s = subscription;
};

SubscriptionObserver.prototype = redefineAll({}, {
  next: function next(value){
    var subscription = this._s;
    if(!subscriptionClosed(subscription)){
      var observer = subscription._o;
      try {
        var m = getMethod(observer.next);
        if(m)return m.call(observer, value);
      } catch(e){
        try {
          closeSubscription(subscription);
        } finally {
          throw e;
        }
      }
    }
  },
  error: function error(value){
    var subscription = this._s;
    if(subscriptionClosed(subscription))throw value;
    var observer = subscription._o;
    subscription._o = undefined;
    try {
      var m = getMethod(observer.error);
      if(!m)throw value;
      value = m.call(observer, value);
    } catch(e){
      try {
        cleanupSubscription(subscription);
      } finally {
        throw e;
      }
    } cleanupSubscription(subscription);
    return value;
  },
  complete: function complete(value){
    var subscription = this._s;
    if(!subscriptionClosed(subscription)){
      var observer = subscription._o;
      subscription._o = undefined;
      try {
        var m = getMethod(observer.complete);
        value = m ? m.call(observer, value) : undefined;
      } catch(e){
        try {
          cleanupSubscription(subscription);
        } finally {
          throw e;
        }
      } cleanupSubscription(subscription);
      return value;
    }
  }
});

var $Observable = function Observable(subscriber){
  anInstance(this, $Observable, 'Observable', '_f')._f = aFunction(subscriber);
};

redefineAll($Observable.prototype, {
  subscribe: function subscribe(observer){
    return new Subscription(observer, this._f);
  },
  forEach: function forEach(fn){
    var that = this;
    return new (core.Promise || global.Promise)(function(resolve, reject){
      aFunction(fn);
      var subscription = that.subscribe({
        next : function(value){
          try {
            return fn(value);
          } catch(e){
            reject(e);
            subscription.unsubscribe();
          }
        },
        error: reject,
        complete: resolve
      });
    });
  }
});

redefineAll($Observable, {
  from: function from(x){
    var C = typeof this === 'function' ? this : $Observable;
    var method = getMethod(anObject(x)[OBSERVABLE]);
    if(method){
      var observable = anObject(method.call(x));
      return observable.constructor === C ? observable : new C(function(observer){
        return observable.subscribe(observer);
      });
    }
    return new C(function(observer){
      var done = false;
      microtask(function(){
        if(!done){
          try {
            if(forOf(x, false, function(it){
              observer.next(it);
              if(done)return RETURN;
            }) === RETURN)return;
          } catch(e){
            if(done)throw e;
            observer.error(e);
            return;
          } observer.complete();
        }
      });
      return function(){ done = true; };
    });
  },
  of: function of(){
    for(var i = 0, l = arguments.length, items = Array(l); i < l;)items[i] = arguments[i++];
    return new (typeof this === 'function' ? this : $Observable)(function(observer){
      var done = false;
      microtask(function(){
        if(!done){
          for(var i = 0; i < items.length; ++i){
            observer.next(items[i]);
            if(done)return;
          } observer.complete();
        }
      });
      return function(){ done = true; };
    });
  }
});

hide($Observable.prototype, OBSERVABLE, function(){ return this; });

$export($export.G, {Observable: $Observable});

require('./_set-species')('Observable');
},{"./_a-function":6,"./_an-instance":9,"./_an-object":10,"./_core":26,"./_export":35,"./_for-of":40,"./_global":41,"./_hide":43,"./_microtask":67,"./_redefine-all":89,"./_set-species":94,"./_wks":120}],277:[function(require,module,exports){
var metadata                  = require('./_metadata')
  , anObject                  = require('./_an-object')
  , toMetaKey                 = metadata.key
  , ordinaryDefineOwnMetadata = metadata.set;

metadata.exp({defineMetadata: function defineMetadata(metadataKey, metadataValue, target, targetKey){
  ordinaryDefineOwnMetadata(metadataKey, metadataValue, anObject(target), toMetaKey(targetKey));
}});
},{"./_an-object":10,"./_metadata":66}],278:[function(require,module,exports){
var metadata               = require('./_metadata')
  , anObject               = require('./_an-object')
  , toMetaKey              = metadata.key
  , getOrCreateMetadataMap = metadata.map
  , store                  = metadata.store;

metadata.exp({deleteMetadata: function deleteMetadata(metadataKey, target /*, targetKey */){
  var targetKey   = arguments.length < 3 ? undefined : toMetaKey(arguments[2])
    , metadataMap = getOrCreateMetadataMap(anObject(target), targetKey, false);
  if(metadataMap === undefined || !metadataMap['delete'](metadataKey))return false;
  if(metadataMap.size)return true;
  var targetMetadata = store.get(target);
  targetMetadata['delete'](targetKey);
  return !!targetMetadata.size || store['delete'](target);
}});
},{"./_an-object":10,"./_metadata":66}],279:[function(require,module,exports){
var Set                     = require('./es6.set')
  , from                    = require('./_array-from-iterable')
  , metadata                = require('./_metadata')
  , anObject                = require('./_an-object')
  , getPrototypeOf          = require('./_object-gpo')
  , ordinaryOwnMetadataKeys = metadata.keys
  , toMetaKey               = metadata.key;

var ordinaryMetadataKeys = function(O, P){
  var oKeys  = ordinaryOwnMetadataKeys(O, P)
    , parent = getPrototypeOf(O);
  if(parent === null)return oKeys;
  var pKeys  = ordinaryMetadataKeys(parent, P);
  return pKeys.length ? oKeys.length ? from(new Set(oKeys.concat(pKeys))) : pKeys : oKeys;
};

metadata.exp({getMetadataKeys: function getMetadataKeys(target /*, targetKey */){
  return ordinaryMetadataKeys(anObject(target), arguments.length < 2 ? undefined : toMetaKey(arguments[1]));
}});
},{"./_an-object":10,"./_array-from-iterable":13,"./_metadata":66,"./_object-gpo":77,"./es6.set":224}],280:[function(require,module,exports){
var metadata               = require('./_metadata')
  , anObject               = require('./_an-object')
  , getPrototypeOf         = require('./_object-gpo')
  , ordinaryHasOwnMetadata = metadata.has
  , ordinaryGetOwnMetadata = metadata.get
  , toMetaKey              = metadata.key;

var ordinaryGetMetadata = function(MetadataKey, O, P){
  var hasOwn = ordinaryHasOwnMetadata(MetadataKey, O, P);
  if(hasOwn)return ordinaryGetOwnMetadata(MetadataKey, O, P);
  var parent = getPrototypeOf(O);
  return parent !== null ? ordinaryGetMetadata(MetadataKey, parent, P) : undefined;
};

metadata.exp({getMetadata: function getMetadata(metadataKey, target /*, targetKey */){
  return ordinaryGetMetadata(metadataKey, anObject(target), arguments.length < 3 ? undefined : toMetaKey(arguments[2]));
}});
},{"./_an-object":10,"./_metadata":66,"./_object-gpo":77}],281:[function(require,module,exports){
var metadata                = require('./_metadata')
  , anObject                = require('./_an-object')
  , ordinaryOwnMetadataKeys = metadata.keys
  , toMetaKey               = metadata.key;

metadata.exp({getOwnMetadataKeys: function getOwnMetadataKeys(target /*, targetKey */){
  return ordinaryOwnMetadataKeys(anObject(target), arguments.length < 2 ? undefined : toMetaKey(arguments[1]));
}});
},{"./_an-object":10,"./_metadata":66}],282:[function(require,module,exports){
var metadata               = require('./_metadata')
  , anObject               = require('./_an-object')
  , ordinaryGetOwnMetadata = metadata.get
  , toMetaKey              = metadata.key;

metadata.exp({getOwnMetadata: function getOwnMetadata(metadataKey, target /*, targetKey */){
  return ordinaryGetOwnMetadata(metadataKey, anObject(target)
    , arguments.length < 3 ? undefined : toMetaKey(arguments[2]));
}});
},{"./_an-object":10,"./_metadata":66}],283:[function(require,module,exports){
var metadata               = require('./_metadata')
  , anObject               = require('./_an-object')
  , getPrototypeOf         = require('./_object-gpo')
  , ordinaryHasOwnMetadata = metadata.has
  , toMetaKey              = metadata.key;

var ordinaryHasMetadata = function(MetadataKey, O, P){
  var hasOwn = ordinaryHasOwnMetadata(MetadataKey, O, P);
  if(hasOwn)return true;
  var parent = getPrototypeOf(O);
  return parent !== null ? ordinaryHasMetadata(MetadataKey, parent, P) : false;
};

metadata.exp({hasMetadata: function hasMetadata(metadataKey, target /*, targetKey */){
  return ordinaryHasMetadata(metadataKey, anObject(target), arguments.length < 3 ? undefined : toMetaKey(arguments[2]));
}});
},{"./_an-object":10,"./_metadata":66,"./_object-gpo":77}],284:[function(require,module,exports){
var metadata               = require('./_metadata')
  , anObject               = require('./_an-object')
  , ordinaryHasOwnMetadata = metadata.has
  , toMetaKey              = metadata.key;

metadata.exp({hasOwnMetadata: function hasOwnMetadata(metadataKey, target /*, targetKey */){
  return ordinaryHasOwnMetadata(metadataKey, anObject(target)
    , arguments.length < 3 ? undefined : toMetaKey(arguments[2]));
}});
},{"./_an-object":10,"./_metadata":66}],285:[function(require,module,exports){
var metadata                  = require('./_metadata')
  , anObject                  = require('./_an-object')
  , aFunction                 = require('./_a-function')
  , toMetaKey                 = metadata.key
  , ordinaryDefineOwnMetadata = metadata.set;

metadata.exp({metadata: function metadata(metadataKey, metadataValue){
  return function decorator(target, targetKey){
    ordinaryDefineOwnMetadata(
      metadataKey, metadataValue,
      (targetKey !== undefined ? anObject : aFunction)(target),
      toMetaKey(targetKey)
    );
  };
}});
},{"./_a-function":6,"./_an-object":10,"./_metadata":66}],286:[function(require,module,exports){
// https://github.com/DavidBruant/Map-Set.prototype.toJSON
var $export  = require('./_export');

$export($export.P + $export.R, 'Set', {toJSON: require('./_collection-to-json')('Set')});
},{"./_collection-to-json":23,"./_export":35}],287:[function(require,module,exports){
'use strict';
// https://github.com/mathiasbynens/String.prototype.at
var $export = require('./_export')
  , $at     = require('./_string-at')(true);

$export($export.P, 'String', {
  at: function at(pos){
    return $at(this, pos);
  }
});
},{"./_export":35,"./_string-at":100}],288:[function(require,module,exports){
'use strict';
// https://tc39.github.io/String.prototype.matchAll/
var $export     = require('./_export')
  , defined     = require('./_defined')
  , toLength    = require('./_to-length')
  , isRegExp    = require('./_is-regexp')
  , getFlags    = require('./_flags')
  , RegExpProto = RegExp.prototype;

var $RegExpStringIterator = function(regexp, string){
  this._r = regexp;
  this._s = string;
};

require('./_iter-create')($RegExpStringIterator, 'RegExp String', function next(){
  var match = this._r.exec(this._s);
  return {value: match, done: match === null};
});

$export($export.P, 'String', {
  matchAll: function matchAll(regexp){
    defined(this);
    if(!isRegExp(regexp))throw TypeError(regexp + ' is not a regexp!');
    var S     = String(this)
      , flags = 'flags' in RegExpProto ? String(regexp.flags) : getFlags.call(regexp)
      , rx    = new RegExp(regexp.source, ~flags.indexOf('g') ? flags : 'g' + flags);
    rx.lastIndex = toLength(regexp.lastIndex);
    return new $RegExpStringIterator(rx, S);
  }
});
},{"./_defined":30,"./_export":35,"./_flags":39,"./_is-regexp":53,"./_iter-create":55,"./_to-length":111}],289:[function(require,module,exports){
'use strict';
// https://github.com/tc39/proposal-string-pad-start-end
var $export = require('./_export')
  , $pad    = require('./_string-pad');

$export($export.P, 'String', {
  padEnd: function padEnd(maxLength /*, fillString = ' ' */){
    return $pad(this, maxLength, arguments.length > 1 ? arguments[1] : undefined, false);
  }
});
},{"./_export":35,"./_string-pad":103}],290:[function(require,module,exports){
'use strict';
// https://github.com/tc39/proposal-string-pad-start-end
var $export = require('./_export')
  , $pad    = require('./_string-pad');

$export($export.P, 'String', {
  padStart: function padStart(maxLength /*, fillString = ' ' */){
    return $pad(this, maxLength, arguments.length > 1 ? arguments[1] : undefined, true);
  }
});
},{"./_export":35,"./_string-pad":103}],291:[function(require,module,exports){
'use strict';
// https://github.com/sebmarkbage/ecmascript-string-left-right-trim
require('./_string-trim')('trimLeft', function($trim){
  return function trimLeft(){
    return $trim(this, 1);
  };
}, 'trimStart');
},{"./_string-trim":105}],292:[function(require,module,exports){
'use strict';
// https://github.com/sebmarkbage/ecmascript-string-left-right-trim
require('./_string-trim')('trimRight', function($trim){
  return function trimRight(){
    return $trim(this, 2);
  };
}, 'trimEnd');
},{"./_string-trim":105}],293:[function(require,module,exports){
require('./_wks-define')('asyncIterator');
},{"./_wks-define":118}],294:[function(require,module,exports){
require('./_wks-define')('observable');
},{"./_wks-define":118}],295:[function(require,module,exports){
// https://github.com/ljharb/proposal-global
var $export = require('./_export');

$export($export.S, 'System', {global: require('./_global')});
},{"./_export":35,"./_global":41}],296:[function(require,module,exports){
var $iterators    = require('./es6.array.iterator')
  , redefine      = require('./_redefine')
  , global        = require('./_global')
  , hide          = require('./_hide')
  , Iterators     = require('./_iterators')
  , wks           = require('./_wks')
  , ITERATOR      = wks('iterator')
  , TO_STRING_TAG = wks('toStringTag')
  , ArrayValues   = Iterators.Array;

for(var collections = ['NodeList', 'DOMTokenList', 'MediaList', 'StyleSheetList', 'CSSRuleList'], i = 0; i < 5; i++){
  var NAME       = collections[i]
    , Collection = global[NAME]
    , proto      = Collection && Collection.prototype
    , key;
  if(proto){
    if(!proto[ITERATOR])hide(proto, ITERATOR, ArrayValues);
    if(!proto[TO_STRING_TAG])hide(proto, TO_STRING_TAG, NAME);
    Iterators[NAME] = ArrayValues;
    for(key in $iterators)if(!proto[key])redefine(proto, key, $iterators[key], true);
  }
}
},{"./_global":41,"./_hide":43,"./_iterators":59,"./_redefine":90,"./_wks":120,"./es6.array.iterator":134}],297:[function(require,module,exports){
var $export = require('./_export')
  , $task   = require('./_task');
$export($export.G + $export.B, {
  setImmediate:   $task.set,
  clearImmediate: $task.clear
});
},{"./_export":35,"./_task":107}],298:[function(require,module,exports){
// ie9- setTimeout & setInterval additional parameters fix
var global     = require('./_global')
  , $export    = require('./_export')
  , invoke     = require('./_invoke')
  , partial    = require('./_partial')
  , navigator  = global.navigator
  , MSIE       = !!navigator && /MSIE .\./.test(navigator.userAgent); // <- dirty ie9- check
var wrap = function(set){
  return MSIE ? function(fn, time /*, ...args */){
    return set(invoke(
      partial,
      [].slice.call(arguments, 2),
      typeof fn == 'function' ? fn : Function(fn)
    ), time);
  } : set;
};
$export($export.G + $export.B + $export.F * MSIE, {
  setTimeout:  wrap(global.setTimeout),
  setInterval: wrap(global.setInterval)
});
},{"./_export":35,"./_global":41,"./_invoke":47,"./_partial":86}],299:[function(require,module,exports){
require('./modules/es6.symbol');
require('./modules/es6.object.create');
require('./modules/es6.object.define-property');
require('./modules/es6.object.define-properties');
require('./modules/es6.object.get-own-property-descriptor');
require('./modules/es6.object.get-prototype-of');
require('./modules/es6.object.keys');
require('./modules/es6.object.get-own-property-names');
require('./modules/es6.object.freeze');
require('./modules/es6.object.seal');
require('./modules/es6.object.prevent-extensions');
require('./modules/es6.object.is-frozen');
require('./modules/es6.object.is-sealed');
require('./modules/es6.object.is-extensible');
require('./modules/es6.object.assign');
require('./modules/es6.object.is');
require('./modules/es6.object.set-prototype-of');
require('./modules/es6.object.to-string');
require('./modules/es6.function.bind');
require('./modules/es6.function.name');
require('./modules/es6.function.has-instance');
require('./modules/es6.parse-int');
require('./modules/es6.parse-float');
require('./modules/es6.number.constructor');
require('./modules/es6.number.to-fixed');
require('./modules/es6.number.to-precision');
require('./modules/es6.number.epsilon');
require('./modules/es6.number.is-finite');
require('./modules/es6.number.is-integer');
require('./modules/es6.number.is-nan');
require('./modules/es6.number.is-safe-integer');
require('./modules/es6.number.max-safe-integer');
require('./modules/es6.number.min-safe-integer');
require('./modules/es6.number.parse-float');
require('./modules/es6.number.parse-int');
require('./modules/es6.math.acosh');
require('./modules/es6.math.asinh');
require('./modules/es6.math.atanh');
require('./modules/es6.math.cbrt');
require('./modules/es6.math.clz32');
require('./modules/es6.math.cosh');
require('./modules/es6.math.expm1');
require('./modules/es6.math.fround');
require('./modules/es6.math.hypot');
require('./modules/es6.math.imul');
require('./modules/es6.math.log10');
require('./modules/es6.math.log1p');
require('./modules/es6.math.log2');
require('./modules/es6.math.sign');
require('./modules/es6.math.sinh');
require('./modules/es6.math.tanh');
require('./modules/es6.math.trunc');
require('./modules/es6.string.from-code-point');
require('./modules/es6.string.raw');
require('./modules/es6.string.trim');
require('./modules/es6.string.iterator');
require('./modules/es6.string.code-point-at');
require('./modules/es6.string.ends-with');
require('./modules/es6.string.includes');
require('./modules/es6.string.repeat');
require('./modules/es6.string.starts-with');
require('./modules/es6.string.anchor');
require('./modules/es6.string.big');
require('./modules/es6.string.blink');
require('./modules/es6.string.bold');
require('./modules/es6.string.fixed');
require('./modules/es6.string.fontcolor');
require('./modules/es6.string.fontsize');
require('./modules/es6.string.italics');
require('./modules/es6.string.link');
require('./modules/es6.string.small');
require('./modules/es6.string.strike');
require('./modules/es6.string.sub');
require('./modules/es6.string.sup');
require('./modules/es6.date.now');
require('./modules/es6.date.to-json');
require('./modules/es6.date.to-iso-string');
require('./modules/es6.date.to-string');
require('./modules/es6.date.to-primitive');
require('./modules/es6.array.is-array');
require('./modules/es6.array.from');
require('./modules/es6.array.of');
require('./modules/es6.array.join');
require('./modules/es6.array.slice');
require('./modules/es6.array.sort');
require('./modules/es6.array.for-each');
require('./modules/es6.array.map');
require('./modules/es6.array.filter');
require('./modules/es6.array.some');
require('./modules/es6.array.every');
require('./modules/es6.array.reduce');
require('./modules/es6.array.reduce-right');
require('./modules/es6.array.index-of');
require('./modules/es6.array.last-index-of');
require('./modules/es6.array.copy-within');
require('./modules/es6.array.fill');
require('./modules/es6.array.find');
require('./modules/es6.array.find-index');
require('./modules/es6.array.species');
require('./modules/es6.array.iterator');
require('./modules/es6.regexp.constructor');
require('./modules/es6.regexp.to-string');
require('./modules/es6.regexp.flags');
require('./modules/es6.regexp.match');
require('./modules/es6.regexp.replace');
require('./modules/es6.regexp.search');
require('./modules/es6.regexp.split');
require('./modules/es6.promise');
require('./modules/es6.map');
require('./modules/es6.set');
require('./modules/es6.weak-map');
require('./modules/es6.weak-set');
require('./modules/es6.typed.array-buffer');
require('./modules/es6.typed.data-view');
require('./modules/es6.typed.int8-array');
require('./modules/es6.typed.uint8-array');
require('./modules/es6.typed.uint8-clamped-array');
require('./modules/es6.typed.int16-array');
require('./modules/es6.typed.uint16-array');
require('./modules/es6.typed.int32-array');
require('./modules/es6.typed.uint32-array');
require('./modules/es6.typed.float32-array');
require('./modules/es6.typed.float64-array');
require('./modules/es6.reflect.apply');
require('./modules/es6.reflect.construct');
require('./modules/es6.reflect.define-property');
require('./modules/es6.reflect.delete-property');
require('./modules/es6.reflect.enumerate');
require('./modules/es6.reflect.get');
require('./modules/es6.reflect.get-own-property-descriptor');
require('./modules/es6.reflect.get-prototype-of');
require('./modules/es6.reflect.has');
require('./modules/es6.reflect.is-extensible');
require('./modules/es6.reflect.own-keys');
require('./modules/es6.reflect.prevent-extensions');
require('./modules/es6.reflect.set');
require('./modules/es6.reflect.set-prototype-of');
require('./modules/es7.array.includes');
require('./modules/es7.string.at');
require('./modules/es7.string.pad-start');
require('./modules/es7.string.pad-end');
require('./modules/es7.string.trim-left');
require('./modules/es7.string.trim-right');
require('./modules/es7.string.match-all');
require('./modules/es7.symbol.async-iterator');
require('./modules/es7.symbol.observable');
require('./modules/es7.object.get-own-property-descriptors');
require('./modules/es7.object.values');
require('./modules/es7.object.entries');
require('./modules/es7.object.define-getter');
require('./modules/es7.object.define-setter');
require('./modules/es7.object.lookup-getter');
require('./modules/es7.object.lookup-setter');
require('./modules/es7.map.to-json');
require('./modules/es7.set.to-json');
require('./modules/es7.system.global');
require('./modules/es7.error.is-error');
require('./modules/es7.math.iaddh');
require('./modules/es7.math.isubh');
require('./modules/es7.math.imulh');
require('./modules/es7.math.umulh');
require('./modules/es7.reflect.define-metadata');
require('./modules/es7.reflect.delete-metadata');
require('./modules/es7.reflect.get-metadata');
require('./modules/es7.reflect.get-metadata-keys');
require('./modules/es7.reflect.get-own-metadata');
require('./modules/es7.reflect.get-own-metadata-keys');
require('./modules/es7.reflect.has-metadata');
require('./modules/es7.reflect.has-own-metadata');
require('./modules/es7.reflect.metadata');
require('./modules/es7.asap');
require('./modules/es7.observable');
require('./modules/web.timers');
require('./modules/web.immediate');
require('./modules/web.dom.iterable');
module.exports = require('./modules/_core');
},{"./modules/_core":26,"./modules/es6.array.copy-within":124,"./modules/es6.array.every":125,"./modules/es6.array.fill":126,"./modules/es6.array.filter":127,"./modules/es6.array.find":129,"./modules/es6.array.find-index":128,"./modules/es6.array.for-each":130,"./modules/es6.array.from":131,"./modules/es6.array.index-of":132,"./modules/es6.array.is-array":133,"./modules/es6.array.iterator":134,"./modules/es6.array.join":135,"./modules/es6.array.last-index-of":136,"./modules/es6.array.map":137,"./modules/es6.array.of":138,"./modules/es6.array.reduce":140,"./modules/es6.array.reduce-right":139,"./modules/es6.array.slice":141,"./modules/es6.array.some":142,"./modules/es6.array.sort":143,"./modules/es6.array.species":144,"./modules/es6.date.now":145,"./modules/es6.date.to-iso-string":146,"./modules/es6.date.to-json":147,"./modules/es6.date.to-primitive":148,"./modules/es6.date.to-string":149,"./modules/es6.function.bind":150,"./modules/es6.function.has-instance":151,"./modules/es6.function.name":152,"./modules/es6.map":153,"./modules/es6.math.acosh":154,"./modules/es6.math.asinh":155,"./modules/es6.math.atanh":156,"./modules/es6.math.cbrt":157,"./modules/es6.math.clz32":158,"./modules/es6.math.cosh":159,"./modules/es6.math.expm1":160,"./modules/es6.math.fround":161,"./modules/es6.math.hypot":162,"./modules/es6.math.imul":163,"./modules/es6.math.log10":164,"./modules/es6.math.log1p":165,"./modules/es6.math.log2":166,"./modules/es6.math.sign":167,"./modules/es6.math.sinh":168,"./modules/es6.math.tanh":169,"./modules/es6.math.trunc":170,"./modules/es6.number.constructor":171,"./modules/es6.number.epsilon":172,"./modules/es6.number.is-finite":173,"./modules/es6.number.is-integer":174,"./modules/es6.number.is-nan":175,"./modules/es6.number.is-safe-integer":176,"./modules/es6.number.max-safe-integer":177,"./modules/es6.number.min-safe-integer":178,"./modules/es6.number.parse-float":179,"./modules/es6.number.parse-int":180,"./modules/es6.number.to-fixed":181,"./modules/es6.number.to-precision":182,"./modules/es6.object.assign":183,"./modules/es6.object.create":184,"./modules/es6.object.define-properties":185,"./modules/es6.object.define-property":186,"./modules/es6.object.freeze":187,"./modules/es6.object.get-own-property-descriptor":188,"./modules/es6.object.get-own-property-names":189,"./modules/es6.object.get-prototype-of":190,"./modules/es6.object.is":194,"./modules/es6.object.is-extensible":191,"./modules/es6.object.is-frozen":192,"./modules/es6.object.is-sealed":193,"./modules/es6.object.keys":195,"./modules/es6.object.prevent-extensions":196,"./modules/es6.object.seal":197,"./modules/es6.object.set-prototype-of":198,"./modules/es6.object.to-string":199,"./modules/es6.parse-float":200,"./modules/es6.parse-int":201,"./modules/es6.promise":202,"./modules/es6.reflect.apply":203,"./modules/es6.reflect.construct":204,"./modules/es6.reflect.define-property":205,"./modules/es6.reflect.delete-property":206,"./modules/es6.reflect.enumerate":207,"./modules/es6.reflect.get":210,"./modules/es6.reflect.get-own-property-descriptor":208,"./modules/es6.reflect.get-prototype-of":209,"./modules/es6.reflect.has":211,"./modules/es6.reflect.is-extensible":212,"./modules/es6.reflect.own-keys":213,"./modules/es6.reflect.prevent-extensions":214,"./modules/es6.reflect.set":216,"./modules/es6.reflect.set-prototype-of":215,"./modules/es6.regexp.constructor":217,"./modules/es6.regexp.flags":218,"./modules/es6.regexp.match":219,"./modules/es6.regexp.replace":220,"./modules/es6.regexp.search":221,"./modules/es6.regexp.split":222,"./modules/es6.regexp.to-string":223,"./modules/es6.set":224,"./modules/es6.string.anchor":225,"./modules/es6.string.big":226,"./modules/es6.string.blink":227,"./modules/es6.string.bold":228,"./modules/es6.string.code-point-at":229,"./modules/es6.string.ends-with":230,"./modules/es6.string.fixed":231,"./modules/es6.string.fontcolor":232,"./modules/es6.string.fontsize":233,"./modules/es6.string.from-code-point":234,"./modules/es6.string.includes":235,"./modules/es6.string.italics":236,"./modules/es6.string.iterator":237,"./modules/es6.string.link":238,"./modules/es6.string.raw":239,"./modules/es6.string.repeat":240,"./modules/es6.string.small":241,"./modules/es6.string.starts-with":242,"./modules/es6.string.strike":243,"./modules/es6.string.sub":244,"./modules/es6.string.sup":245,"./modules/es6.string.trim":246,"./modules/es6.symbol":247,"./modules/es6.typed.array-buffer":248,"./modules/es6.typed.data-view":249,"./modules/es6.typed.float32-array":250,"./modules/es6.typed.float64-array":251,"./modules/es6.typed.int16-array":252,"./modules/es6.typed.int32-array":253,"./modules/es6.typed.int8-array":254,"./modules/es6.typed.uint16-array":255,"./modules/es6.typed.uint32-array":256,"./modules/es6.typed.uint8-array":257,"./modules/es6.typed.uint8-clamped-array":258,"./modules/es6.weak-map":259,"./modules/es6.weak-set":260,"./modules/es7.array.includes":261,"./modules/es7.asap":262,"./modules/es7.error.is-error":263,"./modules/es7.map.to-json":264,"./modules/es7.math.iaddh":265,"./modules/es7.math.imulh":266,"./modules/es7.math.isubh":267,"./modules/es7.math.umulh":268,"./modules/es7.object.define-getter":269,"./modules/es7.object.define-setter":270,"./modules/es7.object.entries":271,"./modules/es7.object.get-own-property-descriptors":272,"./modules/es7.object.lookup-getter":273,"./modules/es7.object.lookup-setter":274,"./modules/es7.object.values":275,"./modules/es7.observable":276,"./modules/es7.reflect.define-metadata":277,"./modules/es7.reflect.delete-metadata":278,"./modules/es7.reflect.get-metadata":280,"./modules/es7.reflect.get-metadata-keys":279,"./modules/es7.reflect.get-own-metadata":282,"./modules/es7.reflect.get-own-metadata-keys":281,"./modules/es7.reflect.has-metadata":283,"./modules/es7.reflect.has-own-metadata":284,"./modules/es7.reflect.metadata":285,"./modules/es7.set.to-json":286,"./modules/es7.string.at":287,"./modules/es7.string.match-all":288,"./modules/es7.string.pad-end":289,"./modules/es7.string.pad-start":290,"./modules/es7.string.trim-left":291,"./modules/es7.string.trim-right":292,"./modules/es7.symbol.async-iterator":293,"./modules/es7.symbol.observable":294,"./modules/es7.system.global":295,"./modules/web.dom.iterable":296,"./modules/web.immediate":297,"./modules/web.timers":298}],300:[function(require,module,exports){
exports.read = function (buffer, offset, isLE, mLen, nBytes) {
  var e, m
  var eLen = nBytes * 8 - mLen - 1
  var eMax = (1 << eLen) - 1
  var eBias = eMax >> 1
  var nBits = -7
  var i = isLE ? (nBytes - 1) : 0
  var d = isLE ? -1 : 1
  var s = buffer[offset + i]

  i += d

  e = s & ((1 << (-nBits)) - 1)
  s >>= (-nBits)
  nBits += eLen
  for (; nBits > 0; e = e * 256 + buffer[offset + i], i += d, nBits -= 8) {}

  m = e & ((1 << (-nBits)) - 1)
  e >>= (-nBits)
  nBits += mLen
  for (; nBits > 0; m = m * 256 + buffer[offset + i], i += d, nBits -= 8) {}

  if (e === 0) {
    e = 1 - eBias
  } else if (e === eMax) {
    return m ? NaN : ((s ? -1 : 1) * Infinity)
  } else {
    m = m + Math.pow(2, mLen)
    e = e - eBias
  }
  return (s ? -1 : 1) * m * Math.pow(2, e - mLen)
}

exports.write = function (buffer, value, offset, isLE, mLen, nBytes) {
  var e, m, c
  var eLen = nBytes * 8 - mLen - 1
  var eMax = (1 << eLen) - 1
  var eBias = eMax >> 1
  var rt = (mLen === 23 ? Math.pow(2, -24) - Math.pow(2, -77) : 0)
  var i = isLE ? 0 : (nBytes - 1)
  var d = isLE ? 1 : -1
  var s = value < 0 || (value === 0 && 1 / value < 0) ? 1 : 0

  value = Math.abs(value)

  if (isNaN(value) || value === Infinity) {
    m = isNaN(value) ? 1 : 0
    e = eMax
  } else {
    e = Math.floor(Math.log(value) / Math.LN2)
    if (value * (c = Math.pow(2, -e)) < 1) {
      e--
      c *= 2
    }
    if (e + eBias >= 1) {
      value += rt / c
    } else {
      value += rt * Math.pow(2, 1 - eBias)
    }
    if (value * c >= 2) {
      e++
      c /= 2
    }

    if (e + eBias >= eMax) {
      m = 0
      e = eMax
    } else if (e + eBias >= 1) {
      m = (value * c - 1) * Math.pow(2, mLen)
      e = e + eBias
    } else {
      m = value * Math.pow(2, eBias - 1) * Math.pow(2, mLen)
      e = 0
    }
  }

  for (; mLen >= 8; buffer[offset + i] = m & 0xff, i += d, m /= 256, mLen -= 8) {}

  e = (e << mLen) | m
  eLen += mLen
  for (; eLen > 0; buffer[offset + i] = e & 0xff, i += d, e /= 256, eLen -= 8) {}

  buffer[offset + i - d] |= s * 128
}

},{}],301:[function(require,module,exports){
var toString = {}.toString;

module.exports = Array.isArray || function (arr) {
  return toString.call(arr) == '[object Array]';
};

},{}],302:[function(require,module,exports){
// shim for using process in browser

var process = module.exports = {};
var queue = [];
var draining = false;
var currentQueue;
var queueIndex = -1;

function cleanUpNextTick() {
    if (!draining || !currentQueue) {
        return;
    }
    draining = false;
    if (currentQueue.length) {
        queue = currentQueue.concat(queue);
    } else {
        queueIndex = -1;
    }
    if (queue.length) {
        drainQueue();
    }
}

function drainQueue() {
    if (draining) {
        return;
    }
    var timeout = setTimeout(cleanUpNextTick);
    draining = true;

    var len = queue.length;
    while(len) {
        currentQueue = queue;
        queue = [];
        while (++queueIndex < len) {
            if (currentQueue) {
                currentQueue[queueIndex].run();
            }
        }
        queueIndex = -1;
        len = queue.length;
    }
    currentQueue = null;
    draining = false;
    clearTimeout(timeout);
}

process.nextTick = function (fun) {
    var args = new Array(arguments.length - 1);
    if (arguments.length > 1) {
        for (var i = 1; i < arguments.length; i++) {
            args[i - 1] = arguments[i];
        }
    }
    queue.push(new Item(fun, args));
    if (queue.length === 1 && !draining) {
        setTimeout(drainQueue, 0);
    }
};

// v8 likes predictible objects
function Item(fun, array) {
    this.fun = fun;
    this.array = array;
}
Item.prototype.run = function () {
    this.fun.apply(null, this.array);
};
process.title = 'browser';
process.browser = true;
process.env = {};
process.argv = [];
process.version = ''; // empty string to avoid regexp issues
process.versions = {};

function noop() {}

process.on = noop;
process.addListener = noop;
process.once = noop;
process.off = noop;
process.removeListener = noop;
process.removeAllListeners = noop;
process.emit = noop;

process.binding = function (name) {
    throw new Error('process.binding is not supported');
};

process.cwd = function () { return '/' };
process.chdir = function (dir) {
    throw new Error('process.chdir is not supported');
};
process.umask = function() { return 0; };

},{}],303:[function(require,module,exports){
(function (process,global){
/**
 * Copyright (c) 2014, Facebook, Inc.
 * All rights reserved.
 *
 * This source code is licensed under the BSD-style license found in the
 * https://raw.github.com/facebook/regenerator/master/LICENSE file. An
 * additional grant of patent rights can be found in the PATENTS file in
 * the same directory.
 */

!(function(global) {
  "use strict";

  var hasOwn = Object.prototype.hasOwnProperty;
  var undefined; // More compressible than void 0.
  var $Symbol = typeof Symbol === "function" ? Symbol : {};
  var iteratorSymbol = $Symbol.iterator || "@@iterator";
  var toStringTagSymbol = $Symbol.toStringTag || "@@toStringTag";

  var inModule = typeof module === "object";
  var runtime = global.regeneratorRuntime;
  if (runtime) {
    if (inModule) {
      // If regeneratorRuntime is defined globally and we're in a module,
      // make the exports object identical to regeneratorRuntime.
      module.exports = runtime;
    }
    // Don't bother evaluating the rest of this file if the runtime was
    // already defined globally.
    return;
  }

  // Define the runtime globally (as expected by generated code) as either
  // module.exports (if we're in a module) or a new, empty object.
  runtime = global.regeneratorRuntime = inModule ? module.exports : {};

  function wrap(innerFn, outerFn, self, tryLocsList) {
    // If outerFn provided, then outerFn.prototype instanceof Generator.
    var generator = Object.create((outerFn || Generator).prototype);
    var context = new Context(tryLocsList || []);

    // The ._invoke method unifies the implementations of the .next,
    // .throw, and .return methods.
    generator._invoke = makeInvokeMethod(innerFn, self, context);

    return generator;
  }
  runtime.wrap = wrap;

  // Try/catch helper to minimize deoptimizations. Returns a completion
  // record like context.tryEntries[i].completion. This interface could
  // have been (and was previously) designed to take a closure to be
  // invoked without arguments, but in all the cases we care about we
  // already have an existing method we want to call, so there's no need
  // to create a new function object. We can even get away with assuming
  // the method takes exactly one argument, since that happens to be true
  // in every case, so we don't have to touch the arguments object. The
  // only additional allocation required is the completion record, which
  // has a stable shape and so hopefully should be cheap to allocate.
  function tryCatch(fn, obj, arg) {
    try {
      return { type: "normal", arg: fn.call(obj, arg) };
    } catch (err) {
      return { type: "throw", arg: err };
    }
  }

  var GenStateSuspendedStart = "suspendedStart";
  var GenStateSuspendedYield = "suspendedYield";
  var GenStateExecuting = "executing";
  var GenStateCompleted = "completed";

  // Returning this object from the innerFn has the same effect as
  // breaking out of the dispatch switch statement.
  var ContinueSentinel = {};

  // Dummy constructor functions that we use as the .constructor and
  // .constructor.prototype properties for functions that return Generator
  // objects. For full spec compliance, you may wish to configure your
  // minifier not to mangle the names of these two functions.
  function Generator() {}
  function GeneratorFunction() {}
  function GeneratorFunctionPrototype() {}

  var Gp = GeneratorFunctionPrototype.prototype = Generator.prototype;
  GeneratorFunction.prototype = Gp.constructor = GeneratorFunctionPrototype;
  GeneratorFunctionPrototype.constructor = GeneratorFunction;
  GeneratorFunctionPrototype[toStringTagSymbol] = GeneratorFunction.displayName = "GeneratorFunction";

  // Helper for defining the .next, .throw, and .return methods of the
  // Iterator interface in terms of a single ._invoke method.
  function defineIteratorMethods(prototype) {
    ["next", "throw", "return"].forEach(function(method) {
      prototype[method] = function(arg) {
        return this._invoke(method, arg);
      };
    });
  }

  runtime.isGeneratorFunction = function(genFun) {
    var ctor = typeof genFun === "function" && genFun.constructor;
    return ctor
      ? ctor === GeneratorFunction ||
        // For the native GeneratorFunction constructor, the best we can
        // do is to check its .name property.
        (ctor.displayName || ctor.name) === "GeneratorFunction"
      : false;
  };

  runtime.mark = function(genFun) {
    if (Object.setPrototypeOf) {
      Object.setPrototypeOf(genFun, GeneratorFunctionPrototype);
    } else {
      genFun.__proto__ = GeneratorFunctionPrototype;
      if (!(toStringTagSymbol in genFun)) {
        genFun[toStringTagSymbol] = "GeneratorFunction";
      }
    }
    genFun.prototype = Object.create(Gp);
    return genFun;
  };

  // Within the body of any async function, `await x` is transformed to
  // `yield regeneratorRuntime.awrap(x)`, so that the runtime can test
  // `value instanceof AwaitArgument` to determine if the yielded value is
  // meant to be awaited. Some may consider the name of this method too
  // cutesy, but they are curmudgeons.
  runtime.awrap = function(arg) {
    return new AwaitArgument(arg);
  };

  function AwaitArgument(arg) {
    this.arg = arg;
  }

  function AsyncIterator(generator) {
    function invoke(method, arg, resolve, reject) {
      var record = tryCatch(generator[method], generator, arg);
      if (record.type === "throw") {
        reject(record.arg);
      } else {
        var result = record.arg;
        var value = result.value;
        if (value instanceof AwaitArgument) {
          return Promise.resolve(value.arg).then(function(value) {
            invoke("next", value, resolve, reject);
          }, function(err) {
            invoke("throw", err, resolve, reject);
          });
        }

        return Promise.resolve(value).then(function(unwrapped) {
          // When a yielded Promise is resolved, its final value becomes
          // the .value of the Promise<{value,done}> result for the
          // current iteration. If the Promise is rejected, however, the
          // result for this iteration will be rejected with the same
          // reason. Note that rejections of yielded Promises are not
          // thrown back into the generator function, as is the case
          // when an awaited Promise is rejected. This difference in
          // behavior between yield and await is important, because it
          // allows the consumer to decide what to do with the yielded
          // rejection (swallow it and continue, manually .throw it back
          // into the generator, abandon iteration, whatever). With
          // await, by contrast, there is no opportunity to examine the
          // rejection reason outside the generator function, so the
          // only option is to throw it from the await expression, and
          // let the generator function handle the exception.
          result.value = unwrapped;
          resolve(result);
        }, reject);
      }
    }

    if (typeof process === "object" && process.domain) {
      invoke = process.domain.bind(invoke);
    }

    var previousPromise;

    function enqueue(method, arg) {
      function callInvokeWithMethodAndArg() {
        return new Promise(function(resolve, reject) {
          invoke(method, arg, resolve, reject);
        });
      }

      return previousPromise =
        // If enqueue has been called before, then we want to wait until
        // all previous Promises have been resolved before calling invoke,
        // so that results are always delivered in the correct order. If
        // enqueue has not been called before, then it is important to
        // call invoke immediately, without waiting on a callback to fire,
        // so that the async generator function has the opportunity to do
        // any necessary setup in a predictable way. This predictability
        // is why the Promise constructor synchronously invokes its
        // executor callback, and why async functions synchronously
        // execute code before the first await. Since we implement simple
        // async functions in terms of async generators, it is especially
        // important to get this right, even though it requires care.
        previousPromise ? previousPromise.then(
          callInvokeWithMethodAndArg,
          // Avoid propagating failures to Promises returned by later
          // invocations of the iterator.
          callInvokeWithMethodAndArg
        ) : callInvokeWithMethodAndArg();
    }

    // Define the unified helper method that is used to implement .next,
    // .throw, and .return (see defineIteratorMethods).
    this._invoke = enqueue;
  }

  defineIteratorMethods(AsyncIterator.prototype);

  // Note that simple async functions are implemented on top of
  // AsyncIterator objects; they just return a Promise for the value of
  // the final result produced by the iterator.
  runtime.async = function(innerFn, outerFn, self, tryLocsList) {
    var iter = new AsyncIterator(
      wrap(innerFn, outerFn, self, tryLocsList)
    );

    return runtime.isGeneratorFunction(outerFn)
      ? iter // If outerFn is a generator, return the full iterator.
      : iter.next().then(function(result) {
          return result.done ? result.value : iter.next();
        });
  };

  function makeInvokeMethod(innerFn, self, context) {
    var state = GenStateSuspendedStart;

    return function invoke(method, arg) {
      if (state === GenStateExecuting) {
        throw new Error("Generator is already running");
      }

      if (state === GenStateCompleted) {
        if (method === "throw") {
          throw arg;
        }

        // Be forgiving, per 25.3.3.3.3 of the spec:
        // https://people.mozilla.org/~jorendorff/es6-draft.html#sec-generatorresume
        return doneResult();
      }

      while (true) {
        var delegate = context.delegate;
        if (delegate) {
          if (method === "return" ||
              (method === "throw" && delegate.iterator[method] === undefined)) {
            // A return or throw (when the delegate iterator has no throw
            // method) always terminates the yield* loop.
            context.delegate = null;

            // If the delegate iterator has a return method, give it a
            // chance to clean up.
            var returnMethod = delegate.iterator["return"];
            if (returnMethod) {
              var record = tryCatch(returnMethod, delegate.iterator, arg);
              if (record.type === "throw") {
                // If the return method threw an exception, let that
                // exception prevail over the original return or throw.
                method = "throw";
                arg = record.arg;
                continue;
              }
            }

            if (method === "return") {
              // Continue with the outer return, now that the delegate
              // iterator has been terminated.
              continue;
            }
          }

          var record = tryCatch(
            delegate.iterator[method],
            delegate.iterator,
            arg
          );

          if (record.type === "throw") {
            context.delegate = null;

            // Like returning generator.throw(uncaught), but without the
            // overhead of an extra function call.
            method = "throw";
            arg = record.arg;
            continue;
          }

          // Delegate generator ran and handled its own exceptions so
          // regardless of what the method was, we continue as if it is
          // "next" with an undefined arg.
          method = "next";
          arg = undefined;

          var info = record.arg;
          if (info.done) {
            context[delegate.resultName] = info.value;
            context.next = delegate.nextLoc;
          } else {
            state = GenStateSuspendedYield;
            return info;
          }

          context.delegate = null;
        }

        if (method === "next") {
          // Setting context._sent for legacy support of Babel's
          // function.sent implementation.
          context.sent = context._sent = arg;

        } else if (method === "throw") {
          if (state === GenStateSuspendedStart) {
            state = GenStateCompleted;
            throw arg;
          }

          if (context.dispatchException(arg)) {
            // If the dispatched exception was caught by a catch block,
            // then let that catch block handle the exception normally.
            method = "next";
            arg = undefined;
          }

        } else if (method === "return") {
          context.abrupt("return", arg);
        }

        state = GenStateExecuting;

        var record = tryCatch(innerFn, self, context);
        if (record.type === "normal") {
          // If an exception is thrown from innerFn, we leave state ===
          // GenStateExecuting and loop back for another invocation.
          state = context.done
            ? GenStateCompleted
            : GenStateSuspendedYield;

          var info = {
            value: record.arg,
            done: context.done
          };

          if (record.arg === ContinueSentinel) {
            if (context.delegate && method === "next") {
              // Deliberately forget the last sent value so that we don't
              // accidentally pass it on to the delegate.
              arg = undefined;
            }
          } else {
            return info;
          }

        } else if (record.type === "throw") {
          state = GenStateCompleted;
          // Dispatch the exception by looping back around to the
          // context.dispatchException(arg) call above.
          method = "throw";
          arg = record.arg;
        }
      }
    };
  }

  // Define Generator.prototype.{next,throw,return} in terms of the
  // unified ._invoke helper method.
  defineIteratorMethods(Gp);

  Gp[iteratorSymbol] = function() {
    return this;
  };

  Gp[toStringTagSymbol] = "Generator";

  Gp.toString = function() {
    return "[object Generator]";
  };

  function pushTryEntry(locs) {
    var entry = { tryLoc: locs[0] };

    if (1 in locs) {
      entry.catchLoc = locs[1];
    }

    if (2 in locs) {
      entry.finallyLoc = locs[2];
      entry.afterLoc = locs[3];
    }

    this.tryEntries.push(entry);
  }

  function resetTryEntry(entry) {
    var record = entry.completion || {};
    record.type = "normal";
    delete record.arg;
    entry.completion = record;
  }

  function Context(tryLocsList) {
    // The root entry object (effectively a try statement without a catch
    // or a finally block) gives us a place to store values thrown from
    // locations where there is no enclosing try statement.
    this.tryEntries = [{ tryLoc: "root" }];
    tryLocsList.forEach(pushTryEntry, this);
    this.reset(true);
  }

  runtime.keys = function(object) {
    var keys = [];
    for (var key in object) {
      keys.push(key);
    }
    keys.reverse();

    // Rather than returning an object with a next method, we keep
    // things simple and return the next function itself.
    return function next() {
      while (keys.length) {
        var key = keys.pop();
        if (key in object) {
          next.value = key;
          next.done = false;
          return next;
        }
      }

      // To avoid creating an additional object, we just hang the .value
      // and .done properties off the next function object itself. This
      // also ensures that the minifier will not anonymize the function.
      next.done = true;
      return next;
    };
  };

  function values(iterable) {
    if (iterable) {
      var iteratorMethod = iterable[iteratorSymbol];
      if (iteratorMethod) {
        return iteratorMethod.call(iterable);
      }

      if (typeof iterable.next === "function") {
        return iterable;
      }

      if (!isNaN(iterable.length)) {
        var i = -1, next = function next() {
          while (++i < iterable.length) {
            if (hasOwn.call(iterable, i)) {
              next.value = iterable[i];
              next.done = false;
              return next;
            }
          }

          next.value = undefined;
          next.done = true;

          return next;
        };

        return next.next = next;
      }
    }

    // Return an iterator with no values.
    return { next: doneResult };
  }
  runtime.values = values;

  function doneResult() {
    return { value: undefined, done: true };
  }

  Context.prototype = {
    constructor: Context,

    reset: function(skipTempReset) {
      this.prev = 0;
      this.next = 0;
      // Resetting context._sent for legacy support of Babel's
      // function.sent implementation.
      this.sent = this._sent = undefined;
      this.done = false;
      this.delegate = null;

      this.tryEntries.forEach(resetTryEntry);

      if (!skipTempReset) {
        for (var name in this) {
          // Not sure about the optimal order of these conditions:
          if (name.charAt(0) === "t" &&
              hasOwn.call(this, name) &&
              !isNaN(+name.slice(1))) {
            this[name] = undefined;
          }
        }
      }
    },

    stop: function() {
      this.done = true;

      var rootEntry = this.tryEntries[0];
      var rootRecord = rootEntry.completion;
      if (rootRecord.type === "throw") {
        throw rootRecord.arg;
      }

      return this.rval;
    },

    dispatchException: function(exception) {
      if (this.done) {
        throw exception;
      }

      var context = this;
      function handle(loc, caught) {
        record.type = "throw";
        record.arg = exception;
        context.next = loc;
        return !!caught;
      }

      for (var i = this.tryEntries.length - 1; i >= 0; --i) {
        var entry = this.tryEntries[i];
        var record = entry.completion;

        if (entry.tryLoc === "root") {
          // Exception thrown outside of any try block that could handle
          // it, so set the completion value of the entire function to
          // throw the exception.
          return handle("end");
        }

        if (entry.tryLoc <= this.prev) {
          var hasCatch = hasOwn.call(entry, "catchLoc");
          var hasFinally = hasOwn.call(entry, "finallyLoc");

          if (hasCatch && hasFinally) {
            if (this.prev < entry.catchLoc) {
              return handle(entry.catchLoc, true);
            } else if (this.prev < entry.finallyLoc) {
              return handle(entry.finallyLoc);
            }

          } else if (hasCatch) {
            if (this.prev < entry.catchLoc) {
              return handle(entry.catchLoc, true);
            }

          } else if (hasFinally) {
            if (this.prev < entry.finallyLoc) {
              return handle(entry.finallyLoc);
            }

          } else {
            throw new Error("try statement without catch or finally");
          }
        }
      }
    },

    abrupt: function(type, arg) {
      for (var i = this.tryEntries.length - 1; i >= 0; --i) {
        var entry = this.tryEntries[i];
        if (entry.tryLoc <= this.prev &&
            hasOwn.call(entry, "finallyLoc") &&
            this.prev < entry.finallyLoc) {
          var finallyEntry = entry;
          break;
        }
      }

      if (finallyEntry &&
          (type === "break" ||
           type === "continue") &&
          finallyEntry.tryLoc <= arg &&
          arg <= finallyEntry.finallyLoc) {
        // Ignore the finally entry if control is not jumping to a
        // location outside the try/catch block.
        finallyEntry = null;
      }

      var record = finallyEntry ? finallyEntry.completion : {};
      record.type = type;
      record.arg = arg;

      if (finallyEntry) {
        this.next = finallyEntry.finallyLoc;
      } else {
        this.complete(record);
      }

      return ContinueSentinel;
    },

    complete: function(record, afterLoc) {
      if (record.type === "throw") {
        throw record.arg;
      }

      if (record.type === "break" ||
          record.type === "continue") {
        this.next = record.arg;
      } else if (record.type === "return") {
        this.rval = record.arg;
        this.next = "end";
      } else if (record.type === "normal" && afterLoc) {
        this.next = afterLoc;
      }
    },

    finish: function(finallyLoc) {
      for (var i = this.tryEntries.length - 1; i >= 0; --i) {
        var entry = this.tryEntries[i];
        if (entry.finallyLoc === finallyLoc) {
          this.complete(entry.completion, entry.afterLoc);
          resetTryEntry(entry);
          return ContinueSentinel;
        }
      }
    },

    "catch": function(tryLoc) {
      for (var i = this.tryEntries.length - 1; i >= 0; --i) {
        var entry = this.tryEntries[i];
        if (entry.tryLoc === tryLoc) {
          var record = entry.completion;
          if (record.type === "throw") {
            var thrown = record.arg;
            resetTryEntry(entry);
          }
          return thrown;
        }
      }

      // The context.catch method must only be called with a location
      // argument that corresponds to a known catch block.
      throw new Error("illegal catch attempt");
    },

    delegateYield: function(iterable, resultName, nextLoc) {
      this.delegate = {
        iterator: values(iterable),
        resultName: resultName,
        nextLoc: nextLoc
      };

      return ContinueSentinel;
    }
  };
})(
  // Among the various tricks for obtaining a reference to the global
  // object, this seems to be the most reliable technique that does not
  // use indirect eval (which violates Content Security Policy).
  typeof global === "object" ? global :
  typeof window === "object" ? window :
  typeof self === "object" ? self : this
);

}).call(this,require('_process'),typeof global !== "undefined" ? global : typeof self !== "undefined" ? self : typeof window !== "undefined" ? window : {})
},{"_process":302}],304:[function(require,module,exports){
(function (global){
module.exports = get_blob()

function get_blob() {
  if(global.Blob) {
    try {
      new Blob(['asdf'], {type: 'text/plain'})
      return Blob
    } catch(err) {}
  }

  var Builder = global.WebKitBlobBuilder ||
                global.MozBlobBuilder ||
                global.MSBlobBuilder

  return function(parts, bag) {
    var builder = new Builder
      , endings = bag.endings
      , type = bag.type

    if(endings) for(var i = 0, len = parts.length; i < len; ++i) {
      builder.append(parts[i], endings)
    } else for(var i = 0, len = parts.length; i < len; ++i) {
      builder.append(parts[i])
    }

    return type ? builder.getBlob(type) : builder.getBlob()
  }
}

}).call(this,typeof global !== "undefined" ? global : typeof self !== "undefined" ? self : typeof window !== "undefined" ? window : {})
},{}],305:[function(require,module,exports){
'use strict';

Object.defineProperty(exports, "__esModule", {
    value: true
});
exports.createDOMError = exports.createDOMException = exports.DOMException = exports.DOMError = exports.findError = exports.logError = undefined;

var _cfg = require('./cfg.js');

var _cfg2 = _interopRequireDefault(_cfg);

function _interopRequireDefault(obj) { return obj && obj.__esModule ? obj : { default: obj }; }

/**
 * Creates a native DOMException, for browsers that support it
 * @returns {DOMException}
 */
function createNativeDOMException(name, message) {
    return new DOMException.prototype.constructor(message, name || 'DOMException');
}

/**
 * Creates a native DOMError, for browsers that support it
 * @returns {DOMError}
 */
function createNativeDOMError(name, message) {
    name = name || 'DOMError';
    var e = new DOMError(name, message);
    e.name === name || (e.name = name);
    e.message === message || (e.message = message);
    return e;
}

/**
 * Creates a generic Error object
 * @returns {Error}
 */
function createError(name, message) {
    var e = new Error(message);
    e.name = name || 'DOMException';
    e.message = message;
    return e;
}

/**
 * Logs detailed error information to the console.
 * @param {string} name
 * @param {string} message
 * @param {string|Error|null} error
 */
function logError(name, message, error) {
    if (_cfg2.default.DEBUG) {
        if (error && error.message) {
            error = error.message;
        }

        var method = typeof console.error === 'function' ? 'error' : 'log';
        console[method](name + ': ' + message + '. ' + (error || ''));
        console.trace && console.trace();
    }
};

/**
 * Finds the error argument.  This is useful because some WebSQL callbacks
 * pass the error as the first argument, and some pass it as the second argument.
 * @param {array} args
 * @returns {Error|DOMException|undefined}
 */
function findError(args) {
    var err = void 0;
    if (args) {
        if (args.length === 1) {
            return args[0];
        }
        for (var i = 0; i < args.length; i++) {
            var arg = args[i];
            if (arg instanceof Error || typeof DOMError !== 'undefined' && arg instanceof DOMError || typeof DOMException !== 'undefined' && arg instanceof DOMException) {
                return arg;
            } else if (arg && typeof arg.message === 'string') {
                err = arg;
            }
        }
    }
    return err;
};

var test = void 0,
    useNativeDOMException = false,
    useNativeDOMError = false;

// Test whether we can use the browser's native DOMException class
try {
    test = createNativeDOMException('test name', 'test message');
    if (test instanceof DOMException && test.name === 'test name' && test.message === 'test message') {
        // Native DOMException works as expected
        useNativeDOMException = true;
    }
} catch (e) {}

// Test whether we can use the browser's native DOMError class
try {
    test = createNativeDOMError('test name', 'test message');
    if (test instanceof DOMError && test.name === 'test name' && test.message === 'test message') {
        // Native DOMError works as expected
        useNativeDOMError = true;
    }
} catch (e) {}

var createDOMException = void 0,
    shimDOMException = void 0;
if (useNativeDOMException) {
    exports.DOMException = shimDOMException = DOMException;
    exports.createDOMException = createDOMException = function createDOMException(name, message, error) {
        logError(name, message, error);
        return createNativeDOMException(name, message);
    };
} else {
    exports.DOMException = shimDOMException = Error;
    exports.createDOMException = createDOMException = function createDOMException(name, message, error) {
        logError(name, message, error);
        return createError(name, message);
    };
}

// These are now unused, as the spec calls for DOMException instead
var createDOMError = void 0,
    shimDOMError = void 0;
if (useNativeDOMError) {
    exports.DOMError = shimDOMError = DOMError;
    exports.createDOMError = createDOMError = function createDOMError(name, message, error) {
        logError(name, message, error);
        return createNativeDOMError(name, message);
    };
} else {
    exports.DOMError = shimDOMError = Error;
    exports.createDOMError = createDOMError = function createDOMError(name, message, error) {
        logError(name, message, error);
        return createError(name, message);
    };
}

exports.logError = logError;
exports.findError = findError;
exports.DOMError = shimDOMError;
exports.DOMException = shimDOMException;
exports.createDOMException = createDOMException;
exports.createDOMError = createDOMError;

},{"./cfg.js":318}],306:[function(require,module,exports){
'use strict';

Object.defineProperty(exports, "__esModule", {
    value: true
});
/**
 * Creates a native Event object, for browsers that support it
 * @returns {Event}
 */
function createNativeEvent(type, debug) {
    var event = new Event(type);
    event.debug = debug;

    // Make the "target" writable
    Object.defineProperty(event, 'target', {
        writable: true
    });

    return event;
}

/**
 * A shim Event class, for browsers that don't allow us to create native Event objects.
 * @constructor
 */
function ShimEvent(type, debug) {
    this.type = type;
    this.debug = debug;
    this.bubbles = false;
    this.cancelable = false;
    this.eventPhase = 0;
    this.timeStamp = new Date().valueOf();
}

var useNativeEvent = false;
try {
    // Test whether we can use the browser's native Event class
    var test = createNativeEvent('test type', 'test debug');
    var target = { test: 'test target' };
    test.target = target;

    if (test instanceof Event && test.type === 'test type' && test.debug === 'test debug' && test.target === target) {
        // Native events work as expected
        useNativeEvent = true;
    }
} catch (e) {}

var expEvent = void 0,
    createEvent = void 0,
    IDBVersionChangeEvent = void 0;
if (useNativeEvent) {
    exports.Event = expEvent = Event;
    exports.IDBVersionChangeEvent = IDBVersionChangeEvent = Event;
    exports.createEvent = createEvent = createNativeEvent;
} else {
    exports.Event = expEvent = ShimEvent;
    exports.IDBVersionChangeEvent = IDBVersionChangeEvent = ShimEvent;
    exports.createEvent = createEvent = function createEvent(type, debug) {
        return new ShimEvent(type, debug);
    };
}

exports.Event = expEvent;
exports.IDBVersionChangeEvent = IDBVersionChangeEvent;
exports.createEvent = createEvent; // Event not currently in use

},{}],307:[function(require,module,exports){
'use strict';

Object.defineProperty(exports, "__esModule", {
    value: true
});
exports.IDBCursorWithValue = exports.IDBCursor = undefined;

var _DOMException = require('./DOMException.js');

var _IDBRequest = require('./IDBRequest.js');

var _util = require('./util.js');

var _util2 = _interopRequireDefault(_util);

var _Key = require('./Key.js');

var _Key2 = _interopRequireDefault(_Key);

var _IDBKeyRange = require('./IDBKeyRange.js');

var _IDBKeyRange2 = _interopRequireDefault(_IDBKeyRange);

var _Sca = require('./Sca.js');

var _Sca2 = _interopRequireDefault(_Sca);

var _IDBIndex = require('./IDBIndex.js');

var _IDBIndex2 = _interopRequireDefault(_IDBIndex);

var _cfg = require('./cfg.js');

var _cfg2 = _interopRequireDefault(_cfg);

function _interopRequireDefault(obj) { return obj && obj.__esModule ? obj : { default: obj }; }

/**
 * The IndexedDB Cursor Object
 * http://dvcs.w3.org/hg/IndexedDB/raw-file/tip/Overview.html#idl-def-IDBCursor
 * @param {IDBKeyRange} range
 * @param {string} direction
 * @param {IDBObjectStore} store
 * @param {IDBObjectStore|IDBIndex} source
 * @param {string} keyColumnName
 * @param {string} valueColumnName
 * @param {boolean} count
 */
function IDBCursor(range, direction, store, source, keyColumnName, valueColumnName, count) {
    // Calling openCursor on an index or objectstore with null is allowed but we treat it as undefined internally
    if (range === null) {
        range = undefined;
    }
    if (range !== undefined && !(range instanceof _IDBKeyRange2.default)) {
        range = new _IDBKeyRange2.default(range, range, false, false);
    }
    store.transaction.__assertActive();
    if (direction !== undefined && ['next', 'prev', 'nextunique', 'prevunique'].indexOf(direction) === -1) {
        throw new TypeError(direction + 'is not a valid cursor direction');
    }

    this.source = source;
    this.direction = direction || 'next';
    this.key = undefined;
    this.primaryKey = undefined;
    this.__store = store;
    this.__range = range;
    this.__req = new _IDBRequest.IDBRequest();
    this.__keyColumnName = keyColumnName;
    this.__valueColumnName = valueColumnName;
    this.__valueDecoder = valueColumnName === 'value' ? _Sca2.default : _Key2.default;
    this.__count = count;
    this.__offset = -1; // Setting this to -1 as continue will set it to 0 anyway
    this.__lastKeyContinued = undefined; // Used when continuing with a key
    this.__multiEntryIndex = source instanceof _IDBIndex2.default ? source.multiEntry : false;
    this.__unique = this.direction.indexOf('unique') !== -1;

    if (range !== undefined) {
        // Encode the key range and cache the encoded values, so we don't have to re-encode them over and over
        range.__lower = range.lower !== undefined && _Key2.default.encode(range.lower, this.__multiEntryIndex);
        range.__upper = range.upper !== undefined && _Key2.default.encode(range.upper, this.__multiEntryIndex);
    }

    this['continue']();
}

IDBCursor.prototype.__find = function () /* key, tx, success, error, recordsToLoad */{
    var args = Array.prototype.slice.call(arguments);
    if (this.__multiEntryIndex) {
        this.__findMultiEntry.apply(this, args);
    } else {
        this.__findBasic.apply(this, args);
    }
};

IDBCursor.prototype.__findBasic = function (key, tx, success, error, recordsToLoad) {
    recordsToLoad = recordsToLoad || 1;

    var me = this;
    var quotedKeyColumnName = _util2.default.quote(me.__keyColumnName);
    var sql = ['SELECT * FROM', _util2.default.quote(me.__store.name)];
    var sqlValues = [];
    sql.push('WHERE', quotedKeyColumnName, 'NOT NULL');
    if (me.__range && (me.__range.lower !== undefined || me.__range.upper !== undefined)) {
        sql.push('AND');
        if (me.__range.lower !== undefined) {
            sql.push(quotedKeyColumnName, me.__range.lowerOpen ? '>' : '>=', '?');
            sqlValues.push(me.__range.__lower);
        }
        me.__range.lower !== undefined && me.__range.upper !== undefined && sql.push('AND');
        if (me.__range.upper !== undefined) {
            sql.push(quotedKeyColumnName, me.__range.upperOpen ? '<' : '<=', '?');
            sqlValues.push(me.__range.__upper);
        }
    }
    if (typeof key !== 'undefined') {
        me.__lastKeyContinued = key;
        me.__offset = 0;
    }
    if (me.__lastKeyContinued !== undefined) {
        sql.push('AND', quotedKeyColumnName, '>= ?');
        _Key2.default.validate(me.__lastKeyContinued);
        sqlValues.push(_Key2.default.encode(me.__lastKeyContinued));
    }

    // Determine the ORDER BY direction based on the cursor.
    var direction = me.direction === 'prev' || me.direction === 'prevunique' ? 'DESC' : 'ASC';

    if (!me.__count) {
        sql.push('ORDER BY', quotedKeyColumnName, direction);
        sql.push('LIMIT', recordsToLoad, 'OFFSET', me.__offset);
    }
    sql = sql.join(' ');
    _cfg2.default.DEBUG && console.log(sql, sqlValues);

    me.__prefetchedData = null;
    me.__prefetchedIndex = 0;
    tx.executeSql(sql, sqlValues, function (tx, data) {
        if (me.__count) {
            success(undefined, data.rows.length, undefined);
        } else if (data.rows.length > 1) {
            me.__prefetchedData = data.rows;
            me.__prefetchedIndex = 0;
            _cfg2.default.DEBUG && console.log('Preloaded ' + me.__prefetchedData.length + ' records for cursor');
            me.__decode(data.rows.item(0), success);
        } else if (data.rows.length === 1) {
            me.__decode(data.rows.item(0), success);
        } else {
            _cfg2.default.DEBUG && console.log('Reached end of cursors');
            success(undefined, undefined, undefined);
        }
    }, function (tx, err) {
        _cfg2.default.DEBUG && console.log('Could not execute Cursor.continue', sql, sqlValues);
        error(err);
    });
};

IDBCursor.prototype.__findMultiEntry = function (key, tx, success, error) {
    var me = this;

    if (me.__prefetchedData && me.__prefetchedData.length === me.__prefetchedIndex) {
        _cfg2.default.DEBUG && console.log('Reached end of multiEntry cursor');
        success(undefined, undefined, undefined);
        return;
    }

    var quotedKeyColumnName = _util2.default.quote(me.__keyColumnName);
    var sql = ['SELECT * FROM', _util2.default.quote(me.__store.name)];
    var sqlValues = [];
    sql.push('WHERE', quotedKeyColumnName, 'NOT NULL');
    if (me.__range && me.__range.lower !== undefined && me.__range.upper !== undefined) {
        if (me.__range.upper.indexOf(me.__range.lower) === 0) {
            sql.push('AND', quotedKeyColumnName, 'LIKE ?');
            sqlValues.push('%' + me.__range.__lower.slice(0, -1) + '%');
        }
    }
    if (typeof key !== 'undefined') {
        me.__lastKeyContinued = key;
        me.__offset = 0;
    }
    if (me.__lastKeyContinued !== undefined) {
        sql.push('AND', quotedKeyColumnName, '>= ?');
        _Key2.default.validate(me.__lastKeyContinued);
        sqlValues.push(_Key2.default.encode(me.__lastKeyContinued));
    }

    // Determine the ORDER BY direction based on the cursor.
    var direction = me.direction === 'prev' || me.direction === 'prevunique' ? 'DESC' : 'ASC';

    if (!me.__count) {
        sql.push('ORDER BY key', direction);
    }
    sql = sql.join(' ');
    _cfg2.default.DEBUG && console.log(sql, sqlValues);

    me.__prefetchedData = null;
    me.__prefetchedIndex = 0;
    tx.executeSql(sql, sqlValues, function (tx, data) {
        me.__multiEntryOffset = data.rows.length;

        if (data.rows.length > 0) {
            (function () {
                var rows = [];

                for (var i = 0; i < data.rows.length; i++) {
                    var rowItem = data.rows.item(i);
                    var rowKey = _Key2.default.decode(rowItem[me.__keyColumnName], true);
                    var matches = _Key2.default.findMultiEntryMatches(rowKey, me.__range);

                    for (var j = 0; j < matches.length; j++) {
                        var matchingKey = matches[j];
                        var clone = {
                            matchingKey: _Key2.default.encode(matchingKey, true),
                            key: rowItem.key
                        };
                        clone[me.__keyColumnName] = rowItem[me.__keyColumnName];
                        clone[me.__valueColumnName] = rowItem[me.__valueColumnName];
                        rows.push(clone);
                    }
                }

                var reverse = me.direction.indexOf('prev') === 0;
                rows.sort(function (a, b) {
                    if (a.matchingKey.replace('[', 'z') < b.matchingKey.replace('[', 'z')) {
                        return reverse ? 1 : -1;
                    }
                    if (a.matchingKey.replace('[', 'z') > b.matchingKey.replace('[', 'z')) {
                        return reverse ? -1 : 1;
                    }
                    if (a.key < b.key) {
                        return me.direction === 'prev' ? 1 : -1;
                    }
                    if (a.key > b.key) {
                        return me.direction === 'prev' ? -1 : 1;
                    }
                    return 0;
                });

                me.__prefetchedData = {
                    data: rows,
                    length: rows.length,
                    item: function item(index) {
                        return this.data[index];
                    }
                };
                me.__prefetchedIndex = 0;

                if (me.__count) {
                    success(undefined, rows.length, undefined);
                } else if (rows.length > 1) {
                    _cfg2.default.DEBUG && console.log('Preloaded ' + me.__prefetchedData.length + ' records for multiEntry cursor');
                    me.__decode(rows[0], success);
                } else if (rows.length === 1) {
                    _cfg2.default.DEBUG && console.log('Reached end of multiEntry cursor');
                    me.__decode(rows[0], success);
                } else {
                    _cfg2.default.DEBUG && console.log('Reached end of multiEntry cursor');
                    success(undefined, undefined, undefined);
                }
            })();
        } else {
            _cfg2.default.DEBUG && console.log('Reached end of multiEntry cursor');
            success(undefined, undefined, undefined);
        }
    }, function (tx, err) {
        _cfg2.default.DEBUG && console.log('Could not execute Cursor.continue', sql, sqlValues);
        error(err);
    });
};

/**
 * Creates an "onsuccess" callback
 * @private
 */
IDBCursor.prototype.__onsuccess = function (success) {
    var me = this;
    return function (key, value, primaryKey) {
        if (me.__count) {
            success(value, me.__req);
        } else {
            me.key = key === undefined ? null : key;
            me.value = value === undefined ? null : value;
            me.primaryKey = primaryKey === undefined ? null : primaryKey;
            var result = key === undefined ? null : me;
            success(result, me.__req);
        }
    };
};

IDBCursor.prototype.__decode = function (rowItem, callback) {
    if (this.__multiEntryIndex && this.__unique) {
        if (!this.__matchedKeys) {
            this.__matchedKeys = {};
        }
        if (this.__matchedKeys[rowItem.matchingKey]) {
            callback(undefined, undefined, undefined);
            return;
        }
        this.__matchedKeys[rowItem.matchingKey] = true;
>>>>>>> cbdf79cf
    }
    var key = _Key2.default.decode(this.__multiEntryIndex ? rowItem.matchingKey : rowItem[this.__keyColumnName], this.__multiEntryIndex);
    var val = this.__valueDecoder.decode(rowItem[this.__valueColumnName]);
    var primaryKey = _Key2.default.decode(rowItem.key);
    callback(key, val, primaryKey);
};

IDBCursor.prototype['continue'] = function (key) {
    var recordsToPreloadOnContinue = _cfg2.default.cursorPreloadPackSize || 100;
    var me = this;

<<<<<<< HEAD
    var testObject = {test: true};
    //Test whether Object.defineProperty really works.
    if (Object.defineProperty) {
        try {
            Object.defineProperty(testObject, 'test', { enumerable: false });
            if (testObject.test) {
                idbModules.util.cleanInterface = true;
=======
    this.__store.transaction.__pushToQueue(me.__req, function cursorContinue(tx, args, success, error) {
        me.__offset++;

        if (me.__prefetchedData) {
            // We have pre-loaded data for the cursor
            me.__prefetchedIndex++;
            if (me.__prefetchedIndex < me.__prefetchedData.length) {
                me.__decode(me.__prefetchedData.item(me.__prefetchedIndex), me.__onsuccess(success));
                return;
>>>>>>> cbdf79cf
            }
        }

        // No pre-fetched data, do query
        me.__find(key, tx, me.__onsuccess(success), error, recordsToPreloadOnContinue);
    });
};

IDBCursor.prototype.advance = function (count) {
    if (count <= 0) {
        throw (0, _DOMException.createDOMException)('Type Error', 'Count is invalid - 0 or negative', count);
    }
    var me = this;
    this.__store.transaction.__pushToQueue(me.__req, function cursorAdvance(tx, args, success, error) {
        me.__offset += count;
        me.__find(undefined, tx, me.__onsuccess(success), error);
    });
};

IDBCursor.prototype.update = function (valueToUpdate) {
    var me = this;
    me.__store.transaction.__assertWritable();
    return me.__store.transaction.__addToTransactionQueue(function cursorUpdate(tx, args, success, error) {
        _Sca2.default.encode(valueToUpdate, function (encoded) {
            me.__find(undefined, tx, function (key, value, primaryKey) {
                var store = me.__store;
                var params = [encoded];
                var sql = ['UPDATE', _util2.default.quote(store.name), 'SET value = ?'];
                _Key2.default.validate(primaryKey);

                // Also correct the indexes in the table
                for (var i = 0; i < store.indexNames.length; i++) {
                    var index = store.__indexes[store.indexNames[i]];
                    var indexKey = _Key2.default.getValue(valueToUpdate, index.keyPath);
                    sql.push(',', _util2.default.quote(index.name), '= ?');
                    params.push(_Key2.default.encode(indexKey, index.multiEntry));
                }

                sql.push('WHERE key = ?');
                params.push(_Key2.default.encode(primaryKey));

                _cfg2.default.DEBUG && console.log(sql.join(' '), encoded, key, primaryKey);
                tx.executeSql(sql.join(' '), params, function (tx, data) {
                    me.__prefetchedData = null;
                    me.__prefetchedIndex = 0;
                    if (data.rowsAffected === 1) {
                        success(key);
                    } else {
                        error('No rows with key found' + key);
                    }
                }, function (tx, data) {
                    error(data);
                });
            }, error);
        });
    });
};

IDBCursor.prototype['delete'] = function () {
    var me = this;
    me.__store.transaction.__assertWritable();
    return this.__store.transaction.__addToTransactionQueue(function cursorDelete(tx, args, success, error) {
        me.__find(undefined, tx, function (key, value, primaryKey) {
            var sql = 'DELETE FROM  ' + _util2.default.quote(me.__store.name) + ' WHERE key = ?';
            _cfg2.default.DEBUG && console.log(sql, key, primaryKey);
            _Key2.default.validate(primaryKey);
            tx.executeSql(sql, [_Key2.default.encode(primaryKey)], function (tx, data) {
                me.__prefetchedData = null;
                me.__prefetchedIndex = 0;
                if (data.rowsAffected === 1) {
                    // lower the offset or we will miss a row
                    me.__offset--;
                    success(undefined);
                } else {
                    error('No rows with key found' + key);
                }
            }, function (tx, data) {
                error(data);
            });
        }, error);
    });
};

// Todo: Add IDBCursorWithValue?
var IDBCursorWithValue = {};
exports.IDBCursor = IDBCursor;
exports.IDBCursorWithValue = IDBCursorWithValue;

},{"./DOMException.js":305,"./IDBIndex.js":310,"./IDBKeyRange.js":311,"./IDBRequest.js":313,"./Key.js":315,"./Sca.js":316,"./cfg.js":318,"./util.js":321}],308:[function(require,module,exports){
'use strict';

Object.defineProperty(exports, "__esModule", {
    value: true
});

var _DOMException = require('./DOMException.js');

var _util = require('./util.js');

var _util2 = _interopRequireDefault(_util);

var _IDBObjectStore = require('./IDBObjectStore.js');

var _IDBObjectStore2 = _interopRequireDefault(_IDBObjectStore);

var _IDBTransaction = require('./IDBTransaction.js');

var _IDBTransaction2 = _interopRequireDefault(_IDBTransaction);

var _cfg = require('./cfg.js');

var _cfg2 = _interopRequireDefault(_cfg);

function _interopRequireDefault(obj) { return obj && obj.__esModule ? obj : { default: obj }; }

/**
 * IDB Database Object
 * http://dvcs.w3.org/hg/IndexedDB/raw-file/tip/Overview.html#database-interface
 * @constructor
 */
function IDBDatabase(db, name, version, storeProperties) {
    this.__db = db;
    this.__closed = false;
    this.version = version;
    this.name = name;
    this.onabort = this.onerror = this.onversionchange = null;

    this.__objectStores = {};
    this.objectStoreNames = new _util2.default.StringList();
    for (var i = 0; i < storeProperties.rows.length; i++) {
        var store = new _IDBObjectStore2.default(storeProperties.rows.item(i));
        this.__objectStores[store.name] = store;
        this.objectStoreNames.push(store.name);
    }
}

/**
 * Creates a new object store.
 * @param {string} storeName
 * @param {object} [createOptions]
 * @returns {IDBObjectStore}
 */
IDBDatabase.prototype.createObjectStore = function (storeName, createOptions) {
    if (arguments.length === 0) {
        throw new TypeError('No object store name was specified');
    }
    if (this.__objectStores[storeName]) {
        throw (0, _DOMException.createDOMException)('ConstraintError', 'Object store "' + storeName + '" already exists in ' + this.name);
    }
    this.__versionTransaction.__assertVersionChange();

    createOptions = createOptions || {};
    /** @name IDBObjectStoreProperties **/
    var storeProperties = {
        name: storeName,
        keyPath: JSON.stringify(createOptions.keyPath || null),
        autoInc: JSON.stringify(createOptions.autoIncrement),
        indexList: '{}'
    };
    var store = new _IDBObjectStore2.default(storeProperties, this.__versionTransaction);
    _IDBObjectStore2.default.__createObjectStore(this, store);
    return store;
};

/**
 * Deletes an object store.
 * @param {string} storeName
 */
IDBDatabase.prototype.deleteObjectStore = function (storeName) {
    if (arguments.length === 0) {
        throw new TypeError('No object store name was specified');
    }
    var store = this.__objectStores[storeName];
    if (!store) {
        throw (0, _DOMException.createDOMException)('NotFoundError', 'Object store "' + storeName + '" does not exist in ' + this.name);
    }
    this.__versionTransaction.__assertVersionChange();

    _IDBObjectStore2.default.__deleteObjectStore(this, store);
};

IDBDatabase.prototype.close = function () {
    this.__closed = true;
};

/**
 * Starts a new transaction.
 * @param {string|string[]} storeNames
 * @param {string} mode
 * @returns {IDBTransaction}
 */
IDBDatabase.prototype.transaction = function (storeNames, mode) {
    if (this.__closed) {
        throw (0, _DOMException.createDOMException)('InvalidStateError', 'An attempt was made to start a new transaction on a database connection that is not open');
    }

    if (typeof mode === 'number') {
        mode = mode === 1 ? _IDBTransaction2.default.READ_WRITE : _IDBTransaction2.default.READ_ONLY;
        _cfg2.default.DEBUG && console.log('Mode should be a string, but was specified as ', mode);
    } else {
        mode = mode || _IDBTransaction2.default.READ_ONLY;
    }

    if (mode !== _IDBTransaction2.default.READ_ONLY && mode !== _IDBTransaction2.default.READ_WRITE) {
        throw new TypeError('Invalid transaction mode: ' + mode);
    }

    storeNames = typeof storeNames === 'string' ? [storeNames] : storeNames;
    if (storeNames.length === 0) {
        throw (0, _DOMException.createDOMException)('InvalidAccessError', 'No object store names were specified');
    }
    for (var i = 0; i < storeNames.length; i++) {
        if (!this.objectStoreNames.contains(storeNames[i])) {
            throw (0, _DOMException.createDOMException)('NotFoundError', 'The "' + storeNames[i] + '" object store does not exist');
        }
    }

    var transaction = new _IDBTransaction2.default(this, storeNames, mode);
    return transaction;
};

exports.default = IDBDatabase;
module.exports = exports['default'];

},{"./DOMException.js":305,"./IDBObjectStore.js":312,"./IDBTransaction.js":314,"./cfg.js":318,"./util.js":321}],309:[function(require,module,exports){
'use strict';

Object.defineProperty(exports, "__esModule", {
    value: true
});
exports.shimIndexedDB = exports.IDBFactory = undefined;

var _typeof = typeof Symbol === "function" && typeof Symbol.iterator === "symbol" ? function (obj) { return typeof obj; } : function (obj) { return obj && typeof Symbol === "function" && obj.constructor === Symbol ? "symbol" : typeof obj; };

var _Event = require('./Event.js');

var _DOMException = require('./DOMException.js');

var _IDBRequest = require('./IDBRequest.js');

var _util = require('./util.js');

var _util2 = _interopRequireDefault(_util);

var _Key = require('./Key.js');

var _Key2 = _interopRequireDefault(_Key);

var _IDBTransaction = require('./IDBTransaction.js');

var _IDBTransaction2 = _interopRequireDefault(_IDBTransaction);

var _IDBDatabase = require('./IDBDatabase.js');

var _IDBDatabase2 = _interopRequireDefault(_IDBDatabase);

var _cfg = require('./cfg.js');

var _cfg2 = _interopRequireDefault(_cfg);

function _interopRequireDefault(obj) { return obj && obj.__esModule ? obj : { default: obj }; }

var DEFAULT_DB_SIZE = 4 * 1024 * 1024;
var sysdb = void 0;

/**
 * Craetes the sysDB to keep track of version numbers for databases
 **/
function createSysDB(success, failure) {
    function sysDbCreateError(tx, err) {
        err = (0, _DOMException.findError)(arguments);
        _cfg2.default.DEBUG && console.log('Error in sysdb transaction - when creating dbVersions', err);
        failure(err);
    }

    if (sysdb) {
        success();
    } else {
        sysdb = _cfg2.default.win.openDatabase('__sysdb__', 1, 'System Database', DEFAULT_DB_SIZE);
        sysdb.transaction(function (tx) {
            tx.executeSql('CREATE TABLE IF NOT EXISTS dbVersions (name VARCHAR(255), version INT);', [], success, sysDbCreateError);
        }, sysDbCreateError);
    }
}

/**
 * IDBFactory Class
 * https://w3c.github.io/IndexedDB/#idl-def-IDBFactory
 * @constructor
 */
function IDBFactory() {
    this.modules = { DOMException: _DOMException.DOMException, Event: _Event.Event, IDBFactory: IDBFactory };
}

/**
 * The IndexedDB Method to create a new database and return the DB
 * @param {string} name
 * @param {number} version
 */
IDBFactory.prototype.open = function (name, version) {
    var req = new _IDBRequest.IDBOpenDBRequest();
    var calledDbCreateError = false;

    if (arguments.length === 0) {
        throw new TypeError('Database name is required');
    } else if (arguments.length === 2) {
        version = parseFloat(version);
        if (isNaN(version) || !isFinite(version) || version <= 0) {
            throw new TypeError('Invalid database version: ' + version);
        }
    }
    name = name + ''; // cast to a string

    function dbCreateError(tx, err) {
        if (calledDbCreateError) {
            return;
        }
        err = (0, _DOMException.findError)(arguments);
        calledDbCreateError = true;
        var evt = (0, _Event.createEvent)('error', arguments);
        req.readyState = 'done';
        req.error = err || _DOMException.DOMException;
        _util2.default.callback('onerror', req, evt);
    }

    function openDB(oldVersion) {
        var db = _cfg2.default.win.openDatabase(name, 1, name, DEFAULT_DB_SIZE);
        req.readyState = 'done';
        if (typeof version === 'undefined') {
            version = oldVersion || 1;
        }
        if (version <= 0 || oldVersion > version) {
            var err = (0, _DOMException.createDOMException)('VersionError', 'An attempt was made to open a database using a lower version than the existing version.', version);
            dbCreateError(err);
            return;
        }

        db.transaction(function (tx) {
            tx.executeSql('CREATE TABLE IF NOT EXISTS __sys__ (name VARCHAR(255), keyPath VARCHAR(255), autoInc BOOLEAN, indexList BLOB)', [], function () {
                tx.executeSql('SELECT * FROM __sys__', [], function (tx, data) {
                    var e = (0, _Event.createEvent)('success');
                    req.source = req.result = new _IDBDatabase2.default(db, name, version, data);
                    if (oldVersion < version) {
                        // DB Upgrade in progress
                        sysdb.transaction(function (systx) {
                            systx.executeSql('UPDATE dbVersions set version = ? where name = ?', [version, name], function () {
                                var e = (0, _Event.createEvent)('upgradeneeded');
                                e.oldVersion = oldVersion;
                                e.newVersion = version;
                                req.transaction = req.result.__versionTransaction = new _IDBTransaction2.default(req.source, [], _IDBTransaction2.default.VERSION_CHANGE);
                                req.transaction.__addToTransactionQueue(function onupgradeneeded(tx, args, success) {
                                    _util2.default.callback('onupgradeneeded', req, e);
                                    success();
                                });
                                req.transaction.__oncomplete = function () {
                                    req.transaction = null;
                                    var e = (0, _Event.createEvent)('success');
                                    _util2.default.callback('onsuccess', req, e);
                                };
                            }, dbCreateError);
                        }, dbCreateError);
                    } else {
                        _util2.default.callback('onsuccess', req, e);
                    }
                }, dbCreateError);
            }, dbCreateError);
        }, dbCreateError);
    }

    createSysDB(function () {
        sysdb.transaction(function (tx) {
            tx.executeSql('SELECT * FROM dbVersions where name = ?', [name], function (tx, data) {
                if (data.rows.length === 0) {
                    // Database with this name does not exist
                    tx.executeSql('INSERT INTO dbVersions VALUES (?,?)', [name, version || 1], function () {
                        openDB(0);
                    }, dbCreateError);
                } else {
                    openDB(data.rows.item(0).version);
                }
            }, dbCreateError);
        }, dbCreateError);
    }, dbCreateError);

    return req;
};

/**
 * Deletes a database
 * @param {string} name
 * @returns {IDBOpenDBRequest}
 */
IDBFactory.prototype.deleteDatabase = function (name) {
    var req = new _IDBRequest.IDBOpenDBRequest();
    var calledDBError = false;
    var version = null;

    if (arguments.length === 0) {
        throw new TypeError('Database name is required');
    }
    name = name + ''; // cast to a string

    function dbError(tx, err) {
        if (calledDBError) {
            return;
        }
        err = (0, _DOMException.findError)(arguments);
        req.readyState = 'done';
        req.error = err || _DOMException.DOMException;
        var e = (0, _Event.createEvent)('error');
        e.debug = arguments;
        _util2.default.callback('onerror', req, e);
        calledDBError = true;
    }

    function deleteFromDbVersions() {
        sysdb.transaction(function (systx) {
            systx.executeSql('DELETE FROM dbVersions where name = ? ', [name], function () {
                req.result = undefined;
                var e = (0, _Event.createEvent)('success');
                e.newVersion = null;
                e.oldVersion = version;
                _util2.default.callback('onsuccess', req, e);
            }, dbError);
        }, dbError);
    }

    createSysDB(function () {
        sysdb.transaction(function (systx) {
            systx.executeSql('SELECT * FROM dbVersions where name = ?', [name], function (tx, data) {
                if (data.rows.length === 0) {
                    req.result = undefined;
                    var e = (0, _Event.createEvent)('success');
                    e.newVersion = null;
                    e.oldVersion = version;
                    _util2.default.callback('onsuccess', req, e);
                    return;
                }
                version = data.rows.item(0).version;
                var db = _cfg2.default.win.openDatabase(name, 1, name, DEFAULT_DB_SIZE);
                db.transaction(function (tx) {
                    tx.executeSql('SELECT * FROM __sys__', [], function (tx, data) {
                        var tables = data.rows;
                        (function deleteTables(i) {
                            if (i >= tables.length) {
                                // If all tables are deleted, delete the housekeeping tables
                                tx.executeSql('DROP TABLE IF EXISTS __sys__', [], function () {
                                    // Finally, delete the record for this DB from sysdb
                                    deleteFromDbVersions();
                                }, dbError);
                            } else {
                                // Delete all tables in this database, maintained in the sys table
                                tx.executeSql('DROP TABLE ' + _util2.default.quote(tables.item(i).name), [], function () {
                                    deleteTables(i + 1);
                                }, function () {
                                    deleteTables(i + 1);
                                });
                            }
                        })(0);
                    }, function (e) {
                        // __sysdb table does not exist, but that does not mean delete did not happen
                        deleteFromDbVersions();
                    });
                });
            }, dbError);
        }, dbError);
    }, dbError);

    return req;
};

/**
 * Compares two keys
 * @param key1
 * @param key2
 * @returns {number}
 */
IDBFactory.prototype.cmp = function (key1, key2) {
    if (arguments.length < 2) {
        throw new TypeError('You must provide two keys to be compared');
    }

    _Key2.default.validate(key1);
    _Key2.default.validate(key2);
    var encodedKey1 = _Key2.default.encode(key1);
    var encodedKey2 = _Key2.default.encode(key2);
    var result = encodedKey1 > encodedKey2 ? 1 : encodedKey1 === encodedKey2 ? 0 : -1;

    if (_cfg2.default.DEBUG) {
        // verify that the keys encoded correctly
        var decodedKey1 = _Key2.default.decode(encodedKey1);
        var decodedKey2 = _Key2.default.decode(encodedKey2);
        if ((typeof key1 === 'undefined' ? 'undefined' : _typeof(key1)) === 'object') {
            key1 = JSON.stringify(key1);
            decodedKey1 = JSON.stringify(decodedKey1);
        }
        if ((typeof key2 === 'undefined' ? 'undefined' : _typeof(key2)) === 'object') {
            key2 = JSON.stringify(key2);
            decodedKey2 = JSON.stringify(decodedKey2);
        }

        // encoding/decoding mismatches are usually due to a loss of floating-point precision
        if (decodedKey1 !== key1) {
            console.warn(key1 + ' was incorrectly encoded as ' + decodedKey1);
        }
        if (decodedKey2 !== key2) {
            console.warn(key2 + ' was incorrectly encoded as ' + decodedKey2);
        }
    }

    return result;
};

var shimIndexedDB = new IDBFactory();
exports.IDBFactory = IDBFactory;
exports.shimIndexedDB = shimIndexedDB;

},{"./DOMException.js":305,"./Event.js":306,"./IDBDatabase.js":308,"./IDBRequest.js":313,"./IDBTransaction.js":314,"./Key.js":315,"./cfg.js":318,"./util.js":321}],310:[function(require,module,exports){
'use strict';

Object.defineProperty(exports, "__esModule", {
    value: true
});

var _DOMException = require('./DOMException.js');

var _IDBCursor = require('./IDBCursor.js');

var _util = require('./util.js');

var _util2 = _interopRequireDefault(_util);

var _Key = require('./Key.js');

var _Key2 = _interopRequireDefault(_Key);

var _IDBKeyRange = require('./IDBKeyRange.js');

var _IDBKeyRange2 = _interopRequireDefault(_IDBKeyRange);

var _Sca = require('./Sca.js');

var _Sca2 = _interopRequireDefault(_Sca);

var _cfg = require('./cfg.js');

var _cfg2 = _interopRequireDefault(_cfg);

function _interopRequireDefault(obj) { return obj && obj.__esModule ? obj : { default: obj }; }

/**
 * IDB Index
 * http://www.w3.org/TR/IndexedDB/#idl-def-IDBIndex
 * @param {IDBObjectStore} store
 * @param {IDBIndexProperties} indexProperties
 * @constructor
 */
function IDBIndex(store, indexProperties) {
    this.objectStore = store;
    this.name = indexProperties.columnName;
    this.keyPath = indexProperties.keyPath;
    this.multiEntry = indexProperties.optionalParams && indexProperties.optionalParams.multiEntry;
    this.unique = indexProperties.optionalParams && indexProperties.optionalParams.unique;
    this.__deleted = !!indexProperties.__deleted;
}

/**
 * Clones an IDBIndex instance for a different IDBObjectStore instance.
 * @param {IDBIndex} index
 * @param {IDBObjectStore} store
 * @protected
 */
IDBIndex.__clone = function (index, store) {
    return new IDBIndex(store, {
        columnName: index.name,
        keyPath: index.keyPath,
        optionalParams: {
            multiEntry: index.multiEntry,
            unique: index.unique
        }
    });
};

/**
 * Creates a new index on an object store.
 * @param {IDBObjectStore} store
 * @param {IDBIndex} index
 * @returns {IDBIndex}
 * @protected
 */
IDBIndex.__createIndex = function (store, index) {
    var columnExists = !!store.__indexes[index.name] && store.__indexes[index.name].__deleted;

    // Add the index to the IDBObjectStore
    store.__indexes[index.name] = index;
    store.indexNames.push(index.name);

    // Create the index in WebSQL
    var transaction = store.transaction;
    transaction.__addToTransactionQueue(function createIndex(tx, args, success, failure) {
        function error(tx, err) {
            failure((0, _DOMException.createDOMException)(0, 'Could not create index "' + index.name + '"', err));
        }

        function applyIndex(tx) {
            // Update the object store's index list
            IDBIndex.__updateIndexList(store, tx, function () {
                // Add index entries for all existing records
                tx.executeSql('SELECT * FROM ' + _util2.default.quote(store.name), [], function (tx, data) {
                    _cfg2.default.DEBUG && console.log('Adding existing ' + store.name + ' records to the ' + index.name + ' index');
                    addIndexEntry(0);

                    function addIndexEntry(i) {
                        if (i < data.rows.length) {
                            try {
                                var value = _Sca2.default.decode(data.rows.item(i).value);
                                var indexKey = _Key2.default.getValue(value, index.keyPath);
                                indexKey = _Key2.default.encode(indexKey, index.multiEntry);

                                tx.executeSql('UPDATE ' + _util2.default.quote(store.name) + ' set ' + _util2.default.quote(index.name) + ' = ? where key = ?', [indexKey, data.rows.item(i).key], function (tx, data) {
                                    addIndexEntry(i + 1);
                                }, error);
                            } catch (e) {
                                // Not a valid value to insert into index, so just continue
                                addIndexEntry(i + 1);
                            }
                        } else {
                            success(store);
                        }
                    }
                }, error);
            }, error);
        }

        if (columnExists) {
            // For a previously existing index, just update the index entries in the existing column
            applyIndex(tx);
        } else {
            // For a new index, add a new column to the object store, then apply the index
            var sql = ['ALTER TABLE', _util2.default.quote(store.name), 'ADD', _util2.default.quote(index.name), 'BLOB'].join(' ');
            _cfg2.default.DEBUG && console.log(sql);
            tx.executeSql(sql, [], applyIndex, error);
        }
    });
};

/**
 * Deletes an index from an object store.
 * @param {IDBObjectStore} store
 * @param {IDBIndex} index
 * @protected
 */
IDBIndex.__deleteIndex = function (store, index) {
    // Remove the index from the IDBObjectStore
    store.__indexes[index.name].__deleted = true;
    store.indexNames.splice(store.indexNames.indexOf(index.name), 1);

    // Remove the index in WebSQL
    var transaction = store.transaction;
    transaction.__addToTransactionQueue(function createIndex(tx, args, success, failure) {
        function error(tx, err) {
            failure((0, _DOMException.createDOMException)(0, 'Could not delete index "' + index.name + '"', err));
        }

        // Update the object store's index list
        IDBIndex.__updateIndexList(store, tx, success, error);
    });
};

/**
 * Updates index list for the given object store.
 * @param {IDBObjectStore} store
 * @param {object} tx
 * @param {function} success
 * @param {function} failure
 */
IDBIndex.__updateIndexList = function (store, tx, success, failure) {
    var indexList = {};
    for (var i = 0; i < store.indexNames.length; i++) {
        var idx = store.__indexes[store.indexNames[i]];
        /** @type {IDBIndexProperties} **/
        indexList[idx.name] = {
            columnName: idx.name,
            keyPath: idx.keyPath,
            optionalParams: {
                unique: idx.unique,
                multiEntry: idx.multiEntry
            },
            deleted: !!idx.deleted
        };
    }

    _cfg2.default.DEBUG && console.log('Updating the index list for ' + store.name, indexList);
    tx.executeSql('UPDATE __sys__ set indexList = ? where name = ?', [JSON.stringify(indexList), store.name], function () {
        success(store);
    }, failure);
};

/**
 * Retrieves index data for the given key
 * @param {*|IDBKeyRange} key
 * @param {string} opType
 * @returns {IDBRequest}
 * @private
 */
IDBIndex.prototype.__fetchIndexData = function (key, opType) {
    var me = this;
    var hasKey = void 0,
        encodedKey = void 0;

    // key is optional
    if (arguments.length === 1) {
        opType = key;
        hasKey = false;
    } else {
        _Key2.default.validate(key);
        encodedKey = _Key2.default.encode(key, me.multiEntry);
        hasKey = true;
    }

    return me.objectStore.transaction.__addToTransactionQueue(function fetchIndexData(tx, args, success, error) {
        var sql = ['SELECT * FROM', _util2.default.quote(me.objectStore.name), 'WHERE', _util2.default.quote(me.name), 'NOT NULL'];
        var sqlValues = [];
        if (hasKey) {
            if (me.multiEntry) {
                sql.push('AND', _util2.default.quote(me.name), 'LIKE ?');
                sqlValues.push('%' + encodedKey + '%');
            } else {
                sql.push('AND', _util2.default.quote(me.name), '= ?');
                sqlValues.push(encodedKey);
            }
        }
        _cfg2.default.DEBUG && console.log('Trying to fetch data for Index', sql.join(' '), sqlValues);
        tx.executeSql(sql.join(' '), sqlValues, function (tx, data) {
            var recordCount = 0,
                record = null;
            if (me.multiEntry) {
                for (var i = 0; i < data.rows.length; i++) {
                    var row = data.rows.item(i);
                    var rowKey = _Key2.default.decode(row[me.name]);
                    if (hasKey && _Key2.default.isMultiEntryMatch(encodedKey, row[me.name])) {
                        recordCount++;
                        record = record || row;
                    } else if (!hasKey && rowKey !== undefined) {
                        recordCount = recordCount + (rowKey instanceof Array ? rowKey.length : 1);
                        record = record || row;
                    }
                }
            } else {
                recordCount = data.rows.length;
                record = recordCount && data.rows.item(0);
            }

            if (opType === 'count') {
                success(recordCount);
            } else if (recordCount === 0) {
                success(undefined);
            } else if (opType === 'key') {
                success(_Key2.default.decode(record.key));
            } else {
                // when opType is value
                success(_Sca2.default.decode(record.value));
            }
        }, error);
    });
};

/**
 * Opens a cursor over the given key range.
 * @param {IDBKeyRange} range
 * @param {string} direction
 * @returns {IDBRequest}
 */
IDBIndex.prototype.openCursor = function (range, direction) {
    return new _IDBCursor.IDBCursor(range, direction, this.objectStore, this, this.name, 'value').__req;
};

/**
 * Opens a cursor over the given key range.  The cursor only includes key values, not data.
 * @param {IDBKeyRange} range
 * @param {string} direction
 * @returns {IDBRequest}
 */
IDBIndex.prototype.openKeyCursor = function (range, direction) {
    return new _IDBCursor.IDBCursor(range, direction, this.objectStore, this, this.name, 'key').__req;
};

IDBIndex.prototype.get = function (key) {
    if (arguments.length === 0) {
        throw new TypeError('No key was specified');
    }

    return this.__fetchIndexData(key, 'value');
};

IDBIndex.prototype.getKey = function (key) {
    if (arguments.length === 0) {
        throw new TypeError('No key was specified');
    }

    return this.__fetchIndexData(key, 'key');
};

IDBIndex.prototype.count = function (key) {
    // key is optional
    if (key === undefined) {
        return this.__fetchIndexData('count');
    }
    if (key instanceof _IDBKeyRange2.default) {
        return new _IDBCursor.IDBCursor(key, 'next', this.objectStore, this, this.name, 'value', true).__req;
    }
    return this.__fetchIndexData(key, 'count');
};

exports.default = IDBIndex;
module.exports = exports['default'];

},{"./DOMException.js":305,"./IDBCursor.js":307,"./IDBKeyRange.js":311,"./Key.js":315,"./Sca.js":316,"./cfg.js":318,"./util.js":321}],311:[function(require,module,exports){
'use strict';

Object.defineProperty(exports, "__esModule", {
    value: true
});

var _Key = require('./Key.js');

var _Key2 = _interopRequireDefault(_Key);

function _interopRequireDefault(obj) { return obj && obj.__esModule ? obj : { default: obj }; }

/**
 * The IndexedDB KeyRange object
 * http://dvcs.w3.org/hg/IndexedDB/raw-file/tip/Overview.html#dfn-key-range
 * @param {Object} lower
 * @param {Object} upper
 * @param {Object} lowerOpen
 * @param {Object} upperOpen
 */
function IDBKeyRange(lower, upper, lowerOpen, upperOpen) {
    if (lower !== undefined) {
        _Key2.default.validate(lower);
    }
    if (upper !== undefined) {
        _Key2.default.validate(upper);
    }

<<<<<<< HEAD
    idbModules.polyfill = polyfill;
})(idbModules);

/*eslint-disable no-eval*/
(function(idbModules){
    'use strict';

    /**
     * Implementation of the Structured Cloning Algorithm.  Supports the
     * following object types:
     * - Blob
     * - Boolean
     * - Date object
     * - File object (deserialized as Blob object).
     * - Number object
     * - RegExp object
     * - String object
     * This is accomplished by doing the following:
     * 1) Using the cycle/decycle functions from:
     *    https://github.com/douglascrockford/JSON-js/blob/master/cycle.js
     * 2) Serializing/deserializing objects to/from string that don't work with
     *    JSON.stringify and JSON.parse by using object specific logic (eg use
     *    the FileReader API to convert a Blob or File object to a data URL.
     * 3) JSON.stringify and JSON.parse do the final conversion to/from string.
     */
    var Sca = (function(){
        return {
            decycle: function(object, callback) {
                //From: https://github.com/douglascrockford/JSON-js/blob/master/cycle.js
                // Contains additional logic to convert the following object types to string
                // so that they can properly be encoded using JSON.stringify:
                //  *Boolean
                //  *Date
                //  *File
                //  *Blob
                //  *Number
                //  *Regex
                // Make a deep copy of an object or array, assuring that there is at most
                // one instance of each object or array in the resulting structure. The
                // duplicate references (which might be forming cycles) are replaced with
                // an object of the form
                //      {$ref: PATH}
                // where the PATH is a JSONPath string that locates the first occurance.
                // So,
                //      var a = [];
                //      a[0] = a;
                //      return JSON.stringify(JSON.decycle(a));
                // produces the string '[{"$ref":"$"}]'.

                // JSONPath is used to locate the unique object. $ indicates the top level of
                // the object or array. [NUMBER] or [STRING] indicates a child member or
                // property.

                var derezObj,
                objects = [],   // Keep a reference to each unique object or array
                paths = [],     // Keep the path to each unique object or array
                queuedObjects = [],
                returnCallback = callback;

                /**
                 * Check the queue to see if all objects have been processed.
                 * if they have, call the callback with the converted object.
                 */
                function checkForCompletion() {
                    if (queuedObjects.length === 0) {
                        returnCallback(derezObj);
                    }
                }

                /**
                 * Convert a blob to a data URL.
                 * @param {Blob} blob to convert.
                 * @param {String} path of blob in object being encoded.
                 */
                function readBlobAsDataURL(blob, path) {
                    var reader = new FileReader();
                    reader.onloadend = function(loadedEvent) {
                        var dataURL = loadedEvent.target.result;
                        var blobtype = 'Blob';
                        if (blob instanceof File) {
                            //blobtype = 'File';
                        }
                        updateEncodedBlob(dataURL, path, blobtype);
                    };
                    reader.readAsDataURL(blob);
                }

                /**
                 * Async handler to update a blob object to a data URL for encoding.
                 * @param {String} dataURL
                 * @param {String} path
                 * @param {String} blobtype - file if the blob is a file; blob otherwise
                 */
                function updateEncodedBlob(dataURL, path, blobtype) {
                    var encoded = queuedObjects.indexOf(path);
                    path = path.replace('$','derezObj');
                    eval(path+'.$enc="'+dataURL+'"');
                    eval(path+'.$type="'+blobtype+'"');
                    queuedObjects.splice(encoded, 1);
                    checkForCompletion();
                }
=======
    this.lower = lower;
    this.upper = upper;
    this.lowerOpen = !!lowerOpen;
    this.upperOpen = !!upperOpen;
}

IDBKeyRange.only = function (value) {
    return new IDBKeyRange(value, value, false, false);
};
>>>>>>> cbdf79cf

IDBKeyRange.lowerBound = function (value, open) {
    return new IDBKeyRange(value, undefined, open, undefined);
};
IDBKeyRange.upperBound = function (value, open) {
    return new IDBKeyRange(undefined, value, undefined, open);
};
IDBKeyRange.bound = function (lower, upper, lowerOpen, upperOpen) {
    return new IDBKeyRange(lower, upper, lowerOpen, upperOpen);
};

exports.default = IDBKeyRange;
module.exports = exports['default'];

},{"./Key.js":315}],312:[function(require,module,exports){
'use strict';

Object.defineProperty(exports, "__esModule", {
    value: true
});

var _typeof = typeof Symbol === "function" && typeof Symbol.iterator === "symbol" ? function (obj) { return typeof obj; } : function (obj) { return obj && typeof Symbol === "function" && obj.constructor === Symbol ? "symbol" : typeof obj; };

var _DOMException = require('./DOMException.js');

var _IDBCursor = require('./IDBCursor.js');

var _util = require('./util.js');

var _util2 = _interopRequireDefault(_util);

var _Key = require('./Key.js');

var _Key2 = _interopRequireDefault(_Key);

<<<<<<< HEAD
                        return nu;
                    } else if (value instanceof Blob) {
                        //Queue blob for conversion
                        queuedObjects.push(path);
                        readBlobAsDataURL(value, path);
                    } else if (value instanceof Boolean) {
                        value = {
                            '$type': 'Boolean',
                            '$enc': value.toString()
                        };
                    } else if (value instanceof Date) {
                        value = {
                            '$type': 'Date',
                            '$enc': value.getTime()
                        };
                    } else if (value instanceof Number) {
                        value = {
                            '$type': 'Number',
                            '$enc': value.toString()
                        };
                    } else if (value instanceof RegExp) {
                        value = {
                            '$type': 'RegExp',
                            '$enc': value.toString()
                        };
                    } else if (typeof value === 'number') {
                        value = {
                            '$type': 'number',
                            '$enc': value + ''  // handles NaN, Infinity, Negative Infinity
                        };
                    } else if (value === undefined) {
                        value = {
                            '$type': 'undefined'
                        };
                    }
                    return value;
                }
                derezObj = derez(object, '$');
                checkForCompletion();
            },

            retrocycle: function retrocycle($) {
                //From: https://github.com/douglascrockford/JSON-js/blob/master/cycle.js
                // Contains additional logic to convert strings to the following object types
                // so that they can properly be decoded:
                //  *Boolean
                //  *Date
                //  *File
                //  *Blob
                //  *Number
                //  *Regex
                // Restore an object that was reduced by decycle. Members whose values are
                // objects of the form
                //      {$ref: PATH}
                // are replaced with references to the value found by the PATH. This will
                // restore cycles. The object will be mutated.

                // The eval function is used to locate the values described by a PATH. The
                // root object is kept in a $ variable. A regular expression is used to
                // assure that the PATH is extremely well formed. The regexp contains nested
                // * quantifiers. That has been known to have extremely bad performance
                // problems on some browsers for very long strings. A PATH is expected to be
                // reasonably short. A PATH is allowed to belong to a very restricted subset of
                // Goessner's JSONPath.

                // So,
                //      var s = '[{"$ref":"$"}]';
                //      return JSON.retrocycle(JSON.parse(s));
                // produces an array containing a single element which is the array itself.

                var px = /^\$(?:\[(?:\d+|\"(?:[^\\\"\u0000-\u001f]|\\([\\\"\/bfnrt]|u[0-9a-zA-Z]{4}))*\")\])*$/;

                /**
                 * Converts the specified data URL to a Blob object
                 * @param {String} dataURL to convert to a Blob
                 * @returns {Blob} the converted Blob object
                 */
                function dataURLToBlob(dataURL) {
                    var BASE64_MARKER = ';base64,',
                        contentType,
                        parts,
                        raw;
                    if (dataURL.indexOf(BASE64_MARKER) === -1) {
                        parts = dataURL.split(',');
                        contentType = parts[0].split(':')[1];
                        raw = parts[1];

                        return new Blob([raw], {type: contentType});
                    }
=======
var _IDBKeyRange = require('./IDBKeyRange.js');
>>>>>>> cbdf79cf

var _IDBKeyRange2 = _interopRequireDefault(_IDBKeyRange);

<<<<<<< HEAD
                    for (var i = 0; i < rawLength; ++i) {
                        uInt8Array[i] = raw.charCodeAt(i);
                    }
                    return new Blob([uInt8Array.buffer], {type: contentType});
                }

                function rez(value) {
                    // The rez function walks recursively through the object looking for $ref
                    // properties. When it finds one that has a value that is a path, then it
                    // replaces the $ref object with a reference to the value that is found by
                    // the path.

                    var i, item, name, path;

                    if (value && typeof value === 'object') {
                        if (Object.prototype.toString.apply(value) === '[object Array]') {
                            for (i = 0; i < value.length; i += 1) {
                                item = value[i];
                                if (item && typeof item === 'object') {
                                    path = item.$ref;
                                    if (typeof path === 'string' && px.test(path)) {
                                        value[i] = eval(path);
                                    } else {
                                        value[i] = rez(item);
                                    }
                                }
                            }
                        } else {
                            if (value.$type !== undefined) {
                                switch(value.$type) {
                                    case 'Blob':
                                    case 'File':
                                        value = dataURLToBlob(value.$enc);
                                        break;
                                    case 'Boolean':
                                        value = Boolean(value.$enc === 'true');
                                        break;
                                    case 'Date':
                                        value = new Date(value.$enc);
                                        break;
                                    case 'Number':
                                        value = Number(value.$enc);
                                        break;
                                    case 'RegExp':
                                        value = eval(value.$enc);
                                        break;
                                    case 'number':
                                        value = parseFloat(value.$enc);
                                        break;
                                    case 'undefined':
                                        value = undefined;
                                        break;
                                }
                            } else {
                                for (name in value) {
                                    if (typeof value[name] === 'object') {
                                        item = value[name];
                                        if (item) {
                                            path = item.$ref;
                                            if (typeof path === 'string' && px.test(path)) {
                                                value[name] = eval(path);
                                            } else {
                                                value[name] = rez(item);
                                            }
                                        }
                                    }
                                }
                            }
                        }
                    }
                    return value;
                }
                return rez($);
=======
var _IDBIndex = require('./IDBIndex.js');
>>>>>>> cbdf79cf

var _IDBIndex2 = _interopRequireDefault(_IDBIndex);

<<<<<<< HEAD
            /**
             * Encode the specified object as a string.  Because of the asynchronus
             * conversion of Blob/File to string, the encode function requires
             * a callback
             * @param {Object} val the value to convert.
             * @param {function} callback the function to call once conversion is
             * complete.  The callback gets called with the converted value.
             */
            "encode": function(val, callback){
                function finishEncode(val) {
                    callback(JSON.stringify(val));
                }
                this.decycle(val, finishEncode);
            },

            /**
             * Deserialize the specified string to an object
             * @param {String} val the serialized string
             * @returns {Object} the deserialized object
             */
            "decode": function(val){
                return this.retrocycle(JSON.parse(val));
            }
        };
    }());
    idbModules.Sca = Sca;
}(idbModules));

/*eslint-disable no-eval*/
(function(idbModules) {
    "use strict";
=======
var _IDBTransaction = require('./IDBTransaction.js');

var _IDBTransaction2 = _interopRequireDefault(_IDBTransaction);
>>>>>>> cbdf79cf

var _Sca = require('./Sca.js');

var _Sca2 = _interopRequireDefault(_Sca);

var _cfg = require('./cfg.js');

var _cfg2 = _interopRequireDefault(_cfg);

function _interopRequireDefault(obj) { return obj && obj.__esModule ? obj : { default: obj }; }

/**
 * IndexedDB Object Store
 * http://dvcs.w3.org/hg/IndexedDB/raw-file/tip/Overview.html#idl-def-IDBObjectStore
 * @param {IDBObjectStoreProperties} storeProperties
 * @param {IDBTransaction} transaction
 * @constructor
 */
function IDBObjectStore(storeProperties, transaction) {
    this.name = storeProperties.name;
    this.keyPath = JSON.parse(storeProperties.keyPath);
    this.transaction = transaction;

    // autoInc is numeric (0/1) on WinPhone
    this.autoIncrement = typeof storeProperties.autoInc === 'string' ? storeProperties.autoInc === 'true' : !!storeProperties.autoInc;

    this.__indexes = {};
    this.indexNames = new _util2.default.StringList();
    var indexList = JSON.parse(storeProperties.indexList);
    for (var indexName in indexList) {
        if (indexList.hasOwnProperty(indexName)) {
            var index = new _IDBIndex2.default(this, indexList[indexName]);
            this.__indexes[index.name] = index;
            if (!index.__deleted) {
                this.indexNames.push(index.name);
            }
        }
    }
}

/**
 * Clones an IDBObjectStore instance for a different IDBTransaction instance.
 * @param {IDBObjectStore} store
 * @param {IDBTransaction} transaction
 * @protected
 */
IDBObjectStore.__clone = function (store, transaction) {
    var newStore = new IDBObjectStore({
        name: store.name,
        keyPath: JSON.stringify(store.keyPath),
        autoInc: JSON.stringify(store.autoIncrement),
        indexList: '{}'
    }, transaction);
    newStore.__indexes = store.__indexes;
    newStore.indexNames = store.indexNames;
    return newStore;
};

/**
 * Creates a new object store in the database.
 * @param {IDBDatabase} db
 * @param {IDBObjectStore} store
 * @protected
 */
IDBObjectStore.__createObjectStore = function (db, store) {
    // Add the object store to the IDBDatabase
    db.__objectStores[store.name] = store;
    db.objectStoreNames.push(store.name);

    // Add the object store to WebSQL
    var transaction = db.__versionTransaction;
    _IDBTransaction2.default.__assertVersionChange(transaction);
    transaction.__addToTransactionQueue(function createObjectStore(tx, args, success, failure) {
        function error(tx, err) {
            throw (0, _DOMException.createDOMException)(0, 'Could not create object store "' + store.name + '"', err);
        }

        // key INTEGER PRIMARY KEY AUTOINCREMENT NOT NULL UNIQUE
        var sql = ['CREATE TABLE', _util2.default.quote(store.name), '(key BLOB', store.autoIncrement ? 'UNIQUE, inc INTEGER PRIMARY KEY AUTOINCREMENT' : 'PRIMARY KEY', ', value BLOB)'].join(' ');
        _cfg2.default.DEBUG && console.log(sql);
        tx.executeSql(sql, [], function (tx, data) {
            tx.executeSql('INSERT INTO __sys__ VALUES (?,?,?,?)', [store.name, JSON.stringify(store.keyPath), store.autoIncrement, '{}'], function () {
                success(store);
            }, error);
        }, error);
    });
};

/**
 * Deletes an object store from the database.
 * @param {IDBDatabase} db
 * @param {IDBObjectStore} store
 * @protected
 */
IDBObjectStore.__deleteObjectStore = function (db, store) {
    // Remove the object store from the IDBDatabase
    db.__objectStores[store.name] = undefined;
    db.objectStoreNames.splice(db.objectStoreNames.indexOf(store.name), 1);

    // Remove the object store from WebSQL
    var transaction = db.__versionTransaction;
    _IDBTransaction2.default.__assertVersionChange(transaction);
    transaction.__addToTransactionQueue(function deleteObjectStore(tx, args, success, failure) {
        function error(tx, err) {
            failure((0, _DOMException.createDOMException)(0, 'Could not delete ObjectStore', err));
        }

        tx.executeSql('SELECT * FROM __sys__ where name = ?', [store.name], function (tx, data) {
            if (data.rows.length > 0) {
                tx.executeSql('DROP TABLE ' + _util2.default.quote(store.name), [], function () {
                    tx.executeSql('DELETE FROM __sys__ WHERE name = ?', [store.name], function () {
                        success();
                    }, error);
                }, error);
            }
        });
    });
};

/**
 * Determines whether the given inline or out-of-line key is valid, according to the object store's schema.
 * @param {*} value     Used for inline keys
 * @param {*} key       Used for out-of-line keys
 * @private
 */
IDBObjectStore.prototype.__validateKey = function (value, key) {
    if (this.keyPath) {
        if (typeof key !== 'undefined') {
            throw (0, _DOMException.createDOMException)('DataError', 'The object store uses in-line keys and the key parameter was provided', this);
        } else if (value && (typeof value === 'undefined' ? 'undefined' : _typeof(value)) === 'object') {
            key = _Key2.default.getValue(value, this.keyPath);
            if (key === undefined) {
                if (this.autoIncrement) {
                    // A key will be generated
                    return;
                }
                throw (0, _DOMException.createDOMException)('DataError', 'Could not eval key from keyPath');
            }
        } else {
            throw (0, _DOMException.createDOMException)('DataError', 'KeyPath was specified, but value was not an object');
        }
    } else {
        if (typeof key === 'undefined') {
            if (this.autoIncrement) {
                // A key will be generated
                return;
            } else {
                throw (0, _DOMException.createDOMException)('DataError', 'The object store uses out-of-line keys and has no key generator and the key parameter was not provided. ', this);
            }
        }
    }

    _Key2.default.validate(key);
};

/**
 * From the store properties and object, extracts the value for the key in hte object Store
 * If the table has auto increment, get the next in sequence
 * @param {Object} tx
 * @param {Object} value
 * @param {Object} key
 * @param {function} success
 * @param {function} failure
 */
IDBObjectStore.prototype.__deriveKey = function (tx, value, key, success, failure) {
    var me = this;

    function getNextAutoIncKey(callback) {
        tx.executeSql('SELECT * FROM sqlite_sequence where name like ?', [me.name], function (tx, data) {
            if (data.rows.length !== 1) {
                callback(1);
            } else {
                callback(data.rows.item(0).seq + 1);
            }
        }, function (tx, error) {
            failure((0, _DOMException.createDOMException)('DataError', 'Could not get the auto increment value for key', error));
        });
    }

    if (me.keyPath) {
        var primaryKey = _Key2.default.getValue(value, me.keyPath);
        if (primaryKey === undefined && me.autoIncrement) {
            getNextAutoIncKey(function (primaryKey) {
                try {
                    // Update the value with the new key
                    _Key2.default.setValue(value, me.keyPath, primaryKey);
                    success(primaryKey);
                } catch (e) {
                    failure((0, _DOMException.createDOMException)('DataError', 'Could not assign a generated value to the keyPath', e));
                }
            });
        } else {
            success(primaryKey);
        }
    } else {
        if (typeof key === 'undefined' && me.autoIncrement) {
            // Looks like this has autoInc, so lets get the next in sequence and return that.
            getNextAutoIncKey(success);
        } else {
            success(key);
        }
    }
};

IDBObjectStore.prototype.__insertData = function (tx, encoded, value, primaryKey, success, error) {
    try {
        var paramMap = {};
        if (typeof primaryKey !== 'undefined') {
            _Key2.default.validate(primaryKey);
            paramMap.key = _Key2.default.encode(primaryKey);
        }
        for (var i = 0; i < this.indexNames.length; i++) {
            var index = this.__indexes[this.indexNames[i]];
            paramMap[index.name] = _Key2.default.encode(_Key2.default.getValue(value, index.keyPath), index.multiEntry);
        }
        var sqlStart = ['INSERT INTO ', _util2.default.quote(this.name), '('];
        var sqlEnd = [' VALUES ('];
        var sqlValues = [];
        for (var key in paramMap) {
            sqlStart.push(_util2.default.quote(key) + ',');
            sqlEnd.push('?,');
            sqlValues.push(paramMap[key]);
        }
        // removing the trailing comma
        sqlStart.push('value )');
        sqlEnd.push('?)');
        sqlValues.push(encoded);

        var sql = sqlStart.join(' ') + sqlEnd.join(' ');

        _cfg2.default.DEBUG && console.log('SQL for adding', sql, sqlValues);
        tx.executeSql(sql, sqlValues, function (tx, data) {
            _Sca2.default.encode(primaryKey, function (primaryKey) {
                primaryKey = _Sca2.default.decode(primaryKey);
                success(primaryKey);
            });
        }, function (tx, err) {
            error((0, _DOMException.createDOMException)('ConstraintError', err.message, err));
        });
    } catch (e) {
        error(e);
    }
};

IDBObjectStore.prototype.add = function (value, key) {
    var me = this;
    if (arguments.length === 0) {
        throw new TypeError('No value was specified');
    }
    this.__validateKey(value, key);
    me.transaction.__assertWritable();

    var request = me.transaction.__createRequest();
    me.transaction.__pushToQueue(request, function objectStoreAdd(tx, args, success, error) {
        me.__deriveKey(tx, value, key, function (primaryKey) {
            _Sca2.default.encode(value, function (encoded) {
                me.__insertData(tx, encoded, value, primaryKey, success, error);
            });
        }, error);
    });
    return request;
};

IDBObjectStore.prototype.put = function (value, key) {
    var me = this;
    if (arguments.length === 0) {
        throw new TypeError('No value was specified');
    }
    this.__validateKey(value, key);
    me.transaction.__assertWritable();

    var request = me.transaction.__createRequest();
    me.transaction.__pushToQueue(request, function objectStorePut(tx, args, success, error) {
        me.__deriveKey(tx, value, key, function (primaryKey) {
            _Sca2.default.encode(value, function (encoded) {
                // First try to delete if the record exists
                _Key2.default.validate(primaryKey);
                var sql = 'DELETE FROM ' + _util2.default.quote(me.name) + ' where key = ?';
                tx.executeSql(sql, [_Key2.default.encode(primaryKey)], function (tx, data) {
                    _cfg2.default.DEBUG && console.log('Did the row with the', primaryKey, 'exist? ', data.rowsAffected);
                    me.__insertData(tx, encoded, value, primaryKey, success, error);
                }, function (tx, err) {
                    error(err);
                });
            });
        }, error);
    });
    return request;
};

IDBObjectStore.prototype.get = function (key) {
    // TODO Key should also be a key range
    var me = this;

    if (arguments.length === 0) {
        throw new TypeError('No key was specified');
    }

    _Key2.default.validate(key);
    var primaryKey = _Key2.default.encode(key);
    return me.transaction.__addToTransactionQueue(function objectStoreGet(tx, args, success, error) {
        _cfg2.default.DEBUG && console.log('Fetching', me.name, primaryKey);
        tx.executeSql('SELECT * FROM ' + _util2.default.quote(me.name) + ' where key = ?', [primaryKey], function (tx, data) {
            _cfg2.default.DEBUG && console.log('Fetched data', data);
            var value = void 0;
            try {
                // Opera can't deal with the try-catch here.
                if (data.rows.length === 0) {
                    return success();
                }

                value = _Sca2.default.decode(data.rows.item(0).value);
            } catch (e) {
                // If no result is returned, or error occurs when parsing JSON
                _cfg2.default.DEBUG && console.log(e);
            }
            success(value);
        }, function (tx, err) {
            error(err);
        });
    });
};

IDBObjectStore.prototype['delete'] = function (key) {
    var me = this;

    if (arguments.length === 0) {
        throw new TypeError('No key was specified');
    }

    me.transaction.__assertWritable();
    _Key2.default.validate(key);
    var primaryKey = _Key2.default.encode(key);
    // TODO key should also support key ranges
    return me.transaction.__addToTransactionQueue(function objectStoreDelete(tx, args, success, error) {
        _cfg2.default.DEBUG && console.log('Fetching', me.name, primaryKey);
        tx.executeSql('DELETE FROM ' + _util2.default.quote(me.name) + ' where key = ?', [primaryKey], function (tx, data) {
            _cfg2.default.DEBUG && console.log('Deleted from database', data.rowsAffected);
            success();
        }, function (tx, err) {
            error(err);
        });
    });
};

IDBObjectStore.prototype.clear = function () {
    var me = this;
    me.transaction.__assertWritable();
    return me.transaction.__addToTransactionQueue(function objectStoreClear(tx, args, success, error) {
        tx.executeSql('DELETE FROM ' + _util2.default.quote(me.name), [], function (tx, data) {
            _cfg2.default.DEBUG && console.log('Cleared all records from database', data.rowsAffected);
            success();
        }, function (tx, err) {
            error(err);
        });
    });
};

IDBObjectStore.prototype.count = function (key) {
    var _this = this;

    if (key instanceof _IDBKeyRange2.default) {
        return new _IDBCursor.IDBCursor(key, 'next', this, this, 'key', 'value', true).__req;
    } else {
        var _ret = function () {
            var me = _this;
            var hasKey = false;

            // key is optional
            if (key !== undefined) {
                hasKey = true;
                _Key2.default.validate(key);
            }

            return {
                v: me.transaction.__addToTransactionQueue(function objectStoreCount(tx, args, success, error) {
                    var sql = 'SELECT * FROM ' + _util2.default.quote(me.name) + (hasKey ? ' WHERE key = ?' : '');
                    var sqlValues = [];
                    hasKey && sqlValues.push(_Key2.default.encode(key));
                    tx.executeSql(sql, sqlValues, function (tx, data) {
                        success(data.rows.length);
                    }, function (tx, err) {
                        error(err);
                    });
                })
            };
        }();

        if ((typeof _ret === 'undefined' ? 'undefined' : _typeof(_ret)) === "object") return _ret.v;
    }
};

IDBObjectStore.prototype.openCursor = function (range, direction) {
    return new _IDBCursor.IDBCursor(range, direction, this, this, 'key', 'value').__req;
};

IDBObjectStore.prototype.index = function (indexName) {
    if (arguments.length === 0) {
        throw new TypeError('No index name was specified');
    }
    var index = this.__indexes[indexName];
    if (!index) {
        throw (0, _DOMException.createDOMException)('NotFoundError', 'Index "' + indexName + '" does not exist on ' + this.name);
    }

    return _IDBIndex2.default.__clone(index, this);
};

/**
 * Creates a new index on the object store.
 * @param {string} indexName
 * @param {string} keyPath
 * @param {object} optionalParameters
 * @returns {IDBIndex}
 */
IDBObjectStore.prototype.createIndex = function (indexName, keyPath, optionalParameters) {
    if (arguments.length === 0) {
        throw new TypeError('No index name was specified');
    }
    if (arguments.length === 1) {
        throw new TypeError('No key path was specified');
    }
    if (keyPath instanceof Array && optionalParameters && optionalParameters.multiEntry) {
        throw (0, _DOMException.createDOMException)('InvalidAccessError', 'The keyPath argument was an array and the multiEntry option is true.');
    }
    if (this.__indexes[indexName] && !this.__indexes[indexName].__deleted) {
        throw (0, _DOMException.createDOMException)('ConstraintError', 'Index "' + indexName + '" already exists on ' + this.name);
    }

    this.transaction.__assertVersionChange();

    optionalParameters = optionalParameters || {};
    /** @name IDBIndexProperties **/
    var indexProperties = {
        columnName: indexName,
        keyPath: keyPath,
        optionalParams: {
            unique: !!optionalParameters.unique,
            multiEntry: !!optionalParameters.multiEntry
        }
    };
    var index = new _IDBIndex2.default(this, indexProperties);
    _IDBIndex2.default.__createIndex(this, index);
    return index;
};

IDBObjectStore.prototype.deleteIndex = function (indexName) {
    if (arguments.length === 0) {
        throw new TypeError('No index name was specified');
    }
    var index = this.__indexes[indexName];
    if (!index) {
        throw (0, _DOMException.createDOMException)('NotFoundError', 'Index "' + indexName + '" does not exist on ' + this.name);
    }
    this.transaction.__assertVersionChange();

    _IDBIndex2.default.__deleteIndex(this, index);
};

exports.default = IDBObjectStore;
module.exports = exports['default'];

},{"./DOMException.js":305,"./IDBCursor.js":307,"./IDBIndex.js":310,"./IDBKeyRange.js":311,"./IDBTransaction.js":314,"./Key.js":315,"./Sca.js":316,"./cfg.js":318,"./util.js":321}],313:[function(require,module,exports){
'use strict';

Object.defineProperty(exports, "__esModule", {
  value: true
});
/**
 * The IDBRequest Object that is returns for all async calls
 * http://dvcs.w3.org/hg/IndexedDB/raw-file/tip/Overview.html#request-api
 */
function IDBRequest() {
  this.onsuccess = this.onerror = this.result = this.error = this.source = this.transaction = null;
  this.readyState = 'pending';
}

/**
 * The IDBOpenDBRequest called when a database is opened
 */
function IDBOpenDBRequest() {
  this.onblocked = this.onupgradeneeded = null;
}
IDBOpenDBRequest.prototype = new IDBRequest();
IDBOpenDBRequest.prototype.constructor = IDBOpenDBRequest;

exports.IDBRequest = IDBRequest;
exports.IDBOpenDBRequest = IDBOpenDBRequest;

},{}],314:[function(require,module,exports){
'use strict';

Object.defineProperty(exports, "__esModule", {
    value: true
});

var _Event = require('./Event.js');

var _DOMException = require('./DOMException.js');

var _IDBRequest = require('./IDBRequest.js');

var _util = require('./util.js');

var _util2 = _interopRequireDefault(_util);

var _IDBObjectStore = require('./IDBObjectStore.js');

var _IDBObjectStore2 = _interopRequireDefault(_IDBObjectStore);

var _cfg = require('./cfg.js');

var _cfg2 = _interopRequireDefault(_cfg);

function _interopRequireDefault(obj) { return obj && obj.__esModule ? obj : { default: obj }; }

var uniqueID = 0;

/**
 * The IndexedDB Transaction
 * http://dvcs.w3.org/hg/IndexedDB/raw-file/tip/Overview.html#idl-def-IDBTransaction
 * @param {IDBDatabase} db
 * @param {string[]} storeNames
 * @param {string} mode
 * @constructor
 */
function IDBTransaction(db, storeNames, mode) {
    this.__id = ++uniqueID; // for debugging simultaneous transactions
    this.__active = true;
    this.__running = false;
    this.__errored = false;
    this.__requests = [];
    this.__storeNames = storeNames;
    this.mode = mode;
    this.db = db;
    this.error = null;
    this.onabort = this.onerror = this.oncomplete = null;

    // Kick off the transaction as soon as all synchronous code is done.
    var me = this;
    setTimeout(function () {
        me.__executeRequests();
    }, 0);
}

IDBTransaction.prototype.__executeRequests = function () {
    if (this.__running) {
        _cfg2.default.DEBUG && console.log('Looks like the request set is already running', this.mode);
        return;
    }

    this.__running = true;
    var me = this;

    me.db.__db.transaction(function executeRequests(tx) {
        me.__tx = tx;
        var q = null,
            i = 0;

        function success(result, req) {
            if (req) {
                q.req = req; // Need to do this in case of cursors
            }
            q.req.readyState = 'done';
            q.req.result = result;
            delete q.req.error;
            var e = (0, _Event.createEvent)('success');
            _util2.default.callback('onsuccess', q.req, e);
            i++;
            executeNextRequest();
        }

        function error(tx, err) {
            err = (0, _DOMException.findError)(arguments);
            try {
                // Fire an error event for the current IDBRequest
                q.req.readyState = 'done';
                q.req.error = err || _DOMException.DOMException;
                q.req.result = undefined;
                var e = (0, _Event.createEvent)('error', err);
                _util2.default.callback('onerror', q.req, e);
            } finally {
                // Fire an error event for the transaction
                transactionError(err);
            }
        }

        function executeNextRequest() {
            if (i >= me.__requests.length) {
                // All requests in the transaction are done
                me.__requests = [];
                if (me.__active) {
                    me.__active = false;
                    transactionFinished();
                }
            } else {
                try {
                    q = me.__requests[i];
                    q.op(tx, q.args, success, error);
                } catch (e) {
                    error(e);
                }
            }
        }

        executeNextRequest();
    }, function webSqlError(err) {
        transactionError(err);
    });

    function transactionError(err) {
        (0, _DOMException.logError)('Error', 'An error occurred in a transaction', err);

        if (me.__errored) {
            // We've already called "onerror", "onabort", or thrown, so don't do it again.
            return;
        }

        me.__errored = true;

        if (!me.__active) {
            // The transaction has already completed, so we can't call "onerror" or "onabort".
            // So throw the error instead.
            throw err;
        }

        try {
            me.error = err;
            var evt = (0, _Event.createEvent)('error');
            _util2.default.callback('onerror', me, evt);
            _util2.default.callback('onerror', me.db, evt);
        } finally {
            me.abort();
        }
    }

<<<<<<< HEAD
    /**
     * The IDBOpenDBRequest called when a database is opened
     */
    function IDBOpenDBRequest(){
        this.onblocked = this.onupgradeneeded = null;
    }
    IDBOpenDBRequest.prototype = new IDBRequest();
    IDBOpenDBRequest.prototype.constructor = IDBOpenDBRequest;

    idbModules.IDBRequest = IDBRequest;
    idbModules.IDBOpenDBRequest = IDBOpenDBRequest;

}(idbModules));

(function(idbModules, undefined){
    'use strict';

    /**
     * The IndexedDB KeyRange object
     * http://dvcs.w3.org/hg/IndexedDB/raw-file/tip/Overview.html#dfn-key-range
     * @param {Object} lower
     * @param {Object} upper
     * @param {Object} lowerOpen
     * @param {Object} upperOpen
     */
    function IDBKeyRange(lower, upper, lowerOpen, upperOpen){
        if (lower !== undefined) {
            idbModules.Key.validate(lower);
        }
        if (upper !== undefined) {
            idbModules.Key.validate(upper);
=======
    function transactionFinished() {
        _cfg2.default.DEBUG && console.log('Transaction completed');
        var evt = (0, _Event.createEvent)('complete');
        try {
            _util2.default.callback('oncomplete', me, evt);
            _util2.default.callback('__oncomplete', me, evt);
        } catch (e) {
            // An error occurred in the "oncomplete" handler.
            // It's too late to call "onerror" or "onabort". Throw a global error instead.
            // (this may seem odd/bad, but it's how all native IndexedDB implementations work)
            me.__errored = true;
            throw e;
>>>>>>> cbdf79cf
        }
    }
};

/**
 * Creates a new IDBRequest for the transaction.
 * NOTE: The transaction is not queued until you call {@link IDBTransaction#__pushToQueue}
 * @returns {IDBRequest}
 * @protected
 */
IDBTransaction.prototype.__createRequest = function () {
    var request = new _IDBRequest.IDBRequest();
    request.source = this.db;
    request.transaction = this;
    return request;
};

/**
 * Adds a callback function to the transaction queue
 * @param {function} callback
 * @param {*} args
 * @returns {IDBRequest}
 * @protected
 */
IDBTransaction.prototype.__addToTransactionQueue = function (callback, args) {
    var request = this.__createRequest();
    this.__pushToQueue(request, callback, args);
    return request;
};

/**
 * Adds an IDBRequest to the transaction queue
 * @param {IDBRequest} request
 * @param {function} callback
 * @param {*} args
 * @protected
 */
IDBTransaction.prototype.__pushToQueue = function (request, callback, args) {
    this.__assertActive();
    this.__requests.push({
        'op': callback,
        'args': args,
        'req': request
    });
};

IDBTransaction.prototype.__assertActive = function () {
    if (!this.__active) {
        throw (0, _DOMException.createDOMException)('TransactionInactiveError', 'A request was placed against a transaction which is currently not active, or which is finished');
    }
};

IDBTransaction.prototype.__assertWritable = function () {
    if (this.mode === IDBTransaction.READ_ONLY) {
        throw (0, _DOMException.createDOMException)('ReadOnlyError', 'The transaction is read only');
    }
};

IDBTransaction.prototype.__assertVersionChange = function () {
    IDBTransaction.__assertVersionChange(this);
};

IDBTransaction.__assertVersionChange = function (tx) {
    if (!tx || tx.mode !== IDBTransaction.VERSION_CHANGE) {
        throw (0, _DOMException.createDOMException)('InvalidStateError', 'Not a version transaction');
    }
};

/**
 * Returns the specified object store.
 * @param {string} objectStoreName
 * @returns {IDBObjectStore}
 */
IDBTransaction.prototype.objectStore = function (objectStoreName) {
    if (arguments.length === 0) {
        throw new TypeError('No object store name was specified');
    }
    if (!this.__active) {
        throw (0, _DOMException.createDOMException)('InvalidStateError', 'A request was placed against a transaction which is currently not active, or which is finished');
    }
    if (this.__storeNames.indexOf(objectStoreName) === -1 && this.mode !== IDBTransaction.VERSION_CHANGE) {
        throw (0, _DOMException.createDOMException)('NotFoundError', objectStoreName + ' is not participating in this transaction');
    }
    var store = this.db.__objectStores[objectStoreName];
    if (!store) {
        throw (0, _DOMException.createDOMException)('NotFoundError', objectStoreName + ' does not exist in ' + this.db.name);
    }

    return _IDBObjectStore2.default.__clone(store, this);
};

IDBTransaction.prototype.abort = function () {
    var me = this;
    _cfg2.default.DEBUG && console.log('The transaction was aborted', me);
    me.__active = false;
    var evt = (0, _Event.createEvent)('abort');

    // Fire the "onabort" event asynchronously, so errors don't bubble
    setTimeout(function () {
        _util2.default.callback('onabort', me, evt);
    }, 0);
};

IDBTransaction.READ_ONLY = 'readonly';
IDBTransaction.READ_WRITE = 'readwrite';
IDBTransaction.VERSION_CHANGE = 'versionchange';

exports.default = IDBTransaction;
module.exports = exports['default'];

},{"./DOMException.js":305,"./Event.js":306,"./IDBObjectStore.js":312,"./IDBRequest.js":313,"./cfg.js":318,"./util.js":321}],315:[function(require,module,exports){
'use strict';

Object.defineProperty(exports, "__esModule", {
    value: true
});
exports.default = exports.findMultiEntryMatches = exports.isMultiEntryMatch = exports.setValue = exports.getValue = exports.validate = exports.decode = exports.encode = undefined;

var _typeof = typeof Symbol === "function" && typeof Symbol.iterator === "symbol" ? function (obj) { return typeof obj; } : function (obj) { return obj && typeof Symbol === "function" && obj.constructor === Symbol ? "symbol" : typeof obj; }; /*eslint-disable no-eval*/


var _DOMException = require('./DOMException.js');

var Key = {};

/**
 * Encodes the keys based on their types. This is required to maintain collations
 */
var collations = ['undefined', 'number', 'date', 'string', 'array'];

/**
 * The sign values for numbers, ordered from least to greatest.
 *  - "negativeInfinity": Sorts below all other values.
 *  - "bigNegative": Negative values less than or equal to negative one.
 *  - "smallNegative": Negative values between negative one and zero, noninclusive.
 *  - "smallPositive": Positive values between zero and one, including zero but not one.
 *  - "largePositive": Positive values greater than or equal to one.
 *  - "positiveInfinity": Sorts above all other values.
 */
var signValues = ['negativeInfinity', 'bigNegative', 'smallNegative', 'smallPositive', 'bigPositive', 'positiveInfinity'];

var types = {
    // Undefined is not a valid key type.  It's only used when there is no key.
    undefined: {
        encode: function encode(key) {
            return collations.indexOf('undefined') + '-';
        },
        decode: function decode(key) {
            return undefined;
        }
    },

    // Dates are encoded as ISO 8601 strings, in UTC time zone.
    date: {
        encode: function encode(key) {
            return collations.indexOf('date') + '-' + key.toJSON();
        },
        decode: function decode(key) {
            return new Date(key.substring(2));
        }
    },

    // Numbers are represented in a lexically sortable base-32 sign-exponent-mantissa
    // notation.
    //
    // sign: takes a value between zero and five, inclusive. Represents infinite cases
    //     and the signs of both the exponent and the fractional part of the number.
    // exponent: paded to two base-32 digits, represented by the 32's compliment in the
    //     "smallPositive" and "bigNegative" cases to ensure proper lexical sorting.
    // mantissa: also called the fractional part. Normed 11-digit base-32 representation.
    //     Represented by the 32's compliment in the "smallNegative" and "bigNegative"
    //     cases to ensure proper lexical sorting.
    number: {
        // The encode step checks for six numeric cases and generates 14-digit encoded
        // sign-exponent-mantissa strings.
        encode: function encode(key) {
            var key32 = Math.abs(key).toString(32);
            // Get the index of the decimal.
            var decimalIndex = key32.indexOf('.');
            // Remove the decimal.
            key32 = decimalIndex !== -1 ? key32.replace('.', '') : key32;
            // Get the index of the first significant digit.
            var significantDigitIndex = key32.search(/[^0]/);
            // Truncate leading zeros.
            key32 = key32.slice(significantDigitIndex);
            var sign = void 0,
                exponent = zeros(2),
                mantissa = zeros(11);

            // Finite cases:
            if (isFinite(key)) {
                // Negative cases:
                if (key < 0) {
                    // Negative exponent case:
                    if (key > -1) {
                        sign = signValues.indexOf('smallNegative');
                        exponent = padBase32Exponent(significantDigitIndex);
                        mantissa = flipBase32(padBase32Mantissa(key32));
                        // Non-negative exponent case:
                    } else {
                            sign = signValues.indexOf('bigNegative');
                            exponent = flipBase32(padBase32Exponent(decimalIndex !== -1 ? decimalIndex : key32.length));
                            mantissa = flipBase32(padBase32Mantissa(key32));
                        }
                    // Non-negative cases:
                } else {
                        // Negative exponent case:
                        if (key < 1) {
                            sign = signValues.indexOf('smallPositive');
                            exponent = flipBase32(padBase32Exponent(significantDigitIndex));
                            mantissa = padBase32Mantissa(key32);
                            // Non-negative exponent case:
                        } else {
                                sign = signValues.indexOf('bigPositive');
                                exponent = padBase32Exponent(decimalIndex !== -1 ? decimalIndex : key32.length);
                                mantissa = padBase32Mantissa(key32);
                            }
                    }
                // Infinite cases:
            } else {
                    sign = signValues.indexOf(key > 0 ? 'positiveInfinity' : 'negativeInfinity');
                }

            return collations.indexOf('number') + '-' + sign + exponent + mantissa;
        },
        // The decode step must interpret the sign, reflip values encoded as the 32's complements,
        // apply signs to the exponent and mantissa, do the base-32 power operation, and return
        // the original JavaScript number values.
        decode: function decode(key) {
            var sign = +key.substr(2, 1);
            var exponent = key.substr(3, 2);
            var mantissa = key.substr(5, 11);

            switch (signValues[sign]) {
                case 'negativeInfinity':
                    return -Infinity;
                case 'positiveInfinity':
                    return Infinity;
                case 'bigPositive':
                    return pow32(mantissa, exponent);
                case 'smallPositive':
                    exponent = negate(flipBase32(exponent));
                    return pow32(mantissa, exponent);
                case 'smallNegative':
                    exponent = negate(exponent);
                    mantissa = flipBase32(mantissa);
                    return -pow32(mantissa, exponent);
                case 'bigNegative':
                    exponent = flipBase32(exponent);
                    mantissa = flipBase32(mantissa);
                    return -pow32(mantissa, exponent);
                default:
                    throw new Error('Invalid number.');
            }
        }
    },

    // Strings are encoded as JSON strings (with quotes and unicode characters escaped).
    //
    // IF the strings are in an array, then some extra encoding is done to make sorting work correctly:
    // Since we can't force all strings to be the same length, we need to ensure that characters line-up properly
    // for sorting, while also accounting for the extra characters that are added when the array itself is encoded as JSON.
    // To do this, each character of the string is prepended with a dash ("-"), and a space is added to the end of the string.
    // This effectively doubles the size of every string, but it ensures that when two arrays of strings are compared,
    // the indexes of each string's characters line up with each other.
    string: {
        encode: function encode(key, inArray) {
            if (inArray) {
                // prepend each character with a dash, and append a space to the end
                key = key.replace(/(.)/g, '-$1') + ' ';
            }
            return collations.indexOf('string') + '-' + key;
        },
        decode: function decode(key, inArray) {
            key = key.substring(2);
            if (inArray) {
                // remove the space at the end, and the dash before each character
                key = key.substr(0, key.length - 1).replace(/-(.)/g, '$1');
            }
            return key;
        }
    },

    // Arrays are encoded as JSON strings.
    // An extra, value is added to each array during encoding to make empty arrays sort correctly.
    array: {
        encode: function encode(key) {
            var encoded = [];
            for (var i = 0; i < key.length; i++) {
                var item = key[i];
                var encodedItem = _encode(item, true); // encode the array item
                encoded[i] = encodedItem;
            }
            encoded.push(collations.indexOf('undefined') + '-'); // append an extra item, so empty arrays sort correctly
            return collations.indexOf('array') + '-' + JSON.stringify(encoded);
        },
        decode: function decode(key) {
            var decoded = JSON.parse(key.substring(2));
            decoded.pop(); // remove the extra item
            for (var i = 0; i < decoded.length; i++) {
                var item = decoded[i];
                var decodedItem = _decode(item, true); // decode the item
                decoded[i] = decodedItem;
            }
            return decoded;
        }
    }
};

/**
 * Return a padded base-32 exponent value.
 * @param {number}
 * @return {string}
 */
function padBase32Exponent(n) {
    n = n.toString(32);
    return n.length === 1 ? '0' + n : n;
}

/**
 * Return a padded base-32 mantissa.
 * @param {string}
 * @return {string}
 */
function padBase32Mantissa(s) {
    return (s + zeros(11)).slice(0, 11);
}

/**
 * Flips each digit of a base-32 encoded string.
 * @param {string} encoded
 */
function flipBase32(encoded) {
    var flipped = '';
    for (var i = 0; i < encoded.length; i++) {
        flipped += (31 - parseInt(encoded[i], 32)).toString(32);
    }
    return flipped;
}

/**
 * Base-32 power function.
 * RESEARCH: This function does not precisely decode floats because it performs
 * floating point arithmetic to recover values. But can the original values be
 * recovered exactly?
 * Someone may have already figured out a good way to store JavaScript floats as
 * binary strings and convert back. Barring a better method, however, one route
 * may be to generate decimal strings that `parseFloat` decodes predictably.
 * @param {string}
 * @param {string}
 * @return {number}
 */
function pow32(mantissa, exponent) {
    exponent = parseInt(exponent, 32);
    if (exponent < 0) {
        return roundToPrecision(parseInt(mantissa, 32) * Math.pow(32, exponent - 10));
    } else {
        if (exponent < 11) {
            var whole = mantissa.slice(0, exponent);
            whole = parseInt(whole, 32);
            var fraction = mantissa.slice(exponent);
            fraction = parseInt(fraction, 32) * Math.pow(32, exponent - 11);
            return roundToPrecision(whole + fraction);
        } else {
            var expansion = mantissa + zeros(exponent - 11);
            return parseInt(expansion, 32);
        }
    }
}

/**
 *
 */
function roundToPrecision(num, precision) {
    precision = precision || 16;
    return parseFloat(num.toPrecision(precision));
}

/**
 * Returns a string of n zeros.
 * @param {number}
 * @return {string}
 */
function zeros(n) {
    var result = '';
    while (n--) {
        result = result + '0';
    }
    return result;
}

/**
 * Negates numeric strings.
 * @param {string}
 * @return {string}
 */
function negate(s) {
    return '-' + s;
}

/**
 * Returns the string "number", "date", "string", or "array".
 */
function getType(key) {
    if (key instanceof Date) {
        return 'date';
    }
    if (key instanceof Array) {
        return 'array';
    }
    return typeof key === 'undefined' ? 'undefined' : _typeof(key);
}

/**
 * Keys must be strings, numbers, Dates, or Arrays
 */
function validate(key) {
    var type = getType(key);
    if (type === 'array') {
        for (var i = 0; i < key.length; i++) {
            validate(key[i]);
        }
    } else if (!types[type] || type !== 'string' && isNaN(key)) {
        throw (0, _DOMException.createDOMException)('DataError', 'Not a valid key');
    }
}

/**
 * Returns the value of an inline key
 * @param {object} source
 * @param {string|array} keyPath
 */
function getValue(source, keyPath) {
    try {
        if (keyPath instanceof Array) {
            var arrayValue = [];
            for (var i = 0; i < keyPath.length; i++) {
                arrayValue.push(eval('source.' + keyPath[i]));
            }
            return arrayValue;
        } else {
            return eval('source.' + keyPath);
        }
    } catch (e) {
        return undefined;
    }
}

/**
 * Sets the inline key value
 * @param {object} source
 * @param {string} keyPath
 * @param {*} value
 */
function setValue(source, keyPath, value) {
    var props = keyPath.split('.');
    for (var i = 0; i < props.length - 1; i++) {
        var prop = props[i];
        source = source[prop] = source[prop] || {};
    }
    source[props[props.length - 1]] = value;
}

/**
 * Determines whether an index entry matches a multi-entry key value.
 * @param {string} encodedEntry     The entry value (already encoded)
 * @param {string} encodedKey       The full index key (already encoded)
 * @returns {boolean}
 */
function isMultiEntryMatch(encodedEntry, encodedKey) {
    var keyType = collations[encodedKey.substring(0, 1)];

    if (keyType === 'array') {
        return encodedKey.indexOf(encodedEntry) > 1;
    } else {
        return encodedKey === encodedEntry;
    }
}

function isKeyInRange(key, range) {
    var lowerMatch = range.lower === undefined;
    var upperMatch = range.upper === undefined;
    var encodedKey = _encode(key, true);

    if (range.lower !== undefined) {
        if (range.lowerOpen && encodedKey > range.__lower) {
            lowerMatch = true;
        }
        if (!range.lowerOpen && encodedKey >= range.__lower) {
            lowerMatch = true;
        }
    }
    if (range.upper !== undefined) {
        if (range.upperOpen && encodedKey < range.__upper) {
            upperMatch = true;
        }
        if (!range.upperOpen && encodedKey <= range.__upper) {
            upperMatch = true;
        }
    }

    return lowerMatch && upperMatch;
}

function findMultiEntryMatches(keyEntry, range) {
    var matches = [];

    if (keyEntry instanceof Array) {
        for (var i = 0; i < keyEntry.length; i++) {
            var key = keyEntry[i];

            if (key instanceof Array) {
                if (range.lower === range.upper) {
                    continue;
                }
                if (key.length === 1) {
                    key = key[0];
                } else {
                    var nested = findMultiEntryMatches(key, range);
                    if (nested.length > 0) {
                        matches.push(key);
                    }
                    continue;
                }
            }

            if (isKeyInRange(key, range)) {
                matches.push(key);
            }
        }
    } else {
        if (isKeyInRange(keyEntry, range)) {
            matches.push(keyEntry);
        }
    }
    return matches;
}

function _encode(key, inArray) {
    if (key === undefined) {
        return null;
    }
    return types[getType(key)].encode(key, inArray);
}
function _decode(key, inArray) {
    if (typeof key !== 'string') {
        return undefined;
    }
    return types[collations[key.substring(0, 1)]].decode(key, inArray);
}

exports.default = Key = { encode: _encode, decode: _decode, validate: validate, getValue: getValue, setValue: setValue, isMultiEntryMatch: isMultiEntryMatch, findMultiEntryMatches: findMultiEntryMatches };
exports.encode = _encode;
exports.decode = _decode;
exports.validate = validate;
exports.getValue = getValue;
exports.setValue = setValue;
exports.isMultiEntryMatch = isMultiEntryMatch;
exports.findMultiEntryMatches = findMultiEntryMatches;
exports.default = Key;

},{"./DOMException.js":305}],316:[function(require,module,exports){
'use strict';

Object.defineProperty(exports, "__esModule", {
    value: true
});
exports.default = exports.decode = exports.encode = exports.retrocycle = exports.decycle = undefined;

var _typeof = typeof Symbol === "function" && typeof Symbol.iterator === "symbol" ? function (obj) { return typeof obj; } : function (obj) { return obj && typeof Symbol === "function" && obj.constructor === Symbol ? "symbol" : typeof obj; }; /*eslint-disable no-eval*/


var _atob = require('atob');

var _atob2 = _interopRequireDefault(_atob);

var _w3cBlob = require('w3c-blob');

var _w3cBlob2 = _interopRequireDefault(_w3cBlob);

function _interopRequireDefault(obj) { return obj && obj.__esModule ? obj : { default: obj }; }

// Needed by Node; uses native if available (browser)

/**
 * Implementation of the Structured Cloning Algorithm.  Supports the
 * following object types:
 * - Blob
 * - Boolean
 * - Date object
 * - File object (deserialized as Blob object).
 * - Number object
 * - RegExp object
 * - String object
 * This is accomplished by doing the following:
 * 1) Using the cycle/decycle functions from:
 *    https://github.com/douglascrockford/JSON-js/blob/master/cycle.js
 * 2) Serializing/deserializing objects to/from string that don't work with
 *    JSON.stringify and JSON.parse by using object specific logic (eg use
 *    the FileReader API to convert a Blob or File object to a data URL.
 * 3) JSON.stringify and JSON.parse do the final conversion to/from string.
 */
function decycle(object, callback) {
    // From: https://github.com/douglascrockford/JSON-js/blob/master/cycle.js
    // Contains additional logic to convert the following object types to string
    // so that they can properly be encoded using JSON.stringify:
    //  *Boolean
    //  *Date
    //  *File
    //  *Blob
    //  *Number
    //  *Regex
    // Make a deep copy of an object or array, assuring that there is at most
    // one instance of each object or array in the resulting structure. The
    // duplicate references (which might be forming cycles) are replaced with
    // an object of the form
    //      {$ref: PATH}
    // where the PATH is a JSONPath string that locates the first occurance.
    // So,
    //      var a = [];
    //      a[0] = a;
    //      return JSON.stringify(JSON.decycle(a));
    // produces the string '[{"$ref":"$"}]'.

    // JSONPath is used to locate the unique object. $ indicates the top level of
    // the object or array. [NUMBER] or [STRING] indicates a child member or
    // property.

    var objects = []; // Keep a reference to each unique object or array
    var paths = []; // Keep the path to each unique object or array
    var queuedObjects = [];
    var returnCallback = callback;
    var derezObj = void 0; // eslint-disable-line prefer-const

    /**
     * Check the queue to see if all objects have been processed.
     * if they have, call the callback with the converted object.
     */
    function checkForCompletion() {
        if (queuedObjects.length === 0) {
            returnCallback(derezObj);
        }
    }

    /**
     * Convert a blob to a data URL.
     * @param {Blob} blob to convert.
     * @param {String} path of blob in object being encoded.
     */
    function readBlobAsDataURL(blob, path) {
        var reader = new FileReader();
        reader.onloadend = function (loadedEvent) {
            var dataURL = loadedEvent.target.result;
            var blobtype = 'Blob';
            if (blob instanceof File) {
                // blobtype = 'File';
            }
            updateEncodedBlob(dataURL, path, blobtype);
        };
        reader.readAsDataURL(blob);
    }

    /**
     * Async handler to update a blob object to a data URL for encoding.
     * @param {String} dataURL
     * @param {String} path
     * @param {String} blobtype - file if the blob is a file; blob otherwise
     */
    function updateEncodedBlob(dataURL, path, blobtype) {
        var encoded = queuedObjects.indexOf(path);
        path = path.replace('$', 'derezObj');
        eval(path + '.$enc="' + dataURL + '"');
        eval(path + '.$type="' + blobtype + '"');
        queuedObjects.splice(encoded, 1);
        checkForCompletion();
    }

    function derez(value, path) {
        // The derez recurses through the object, producing the deep copy.

        var i = void 0,
            // The loop counter
        name = void 0,
            // Property name
        nu = void 0; // The new object or array

        // typeof null === 'object', so go on if this value is really an object but not
        // one of the weird builtin objects.

        if ((typeof value === 'undefined' ? 'undefined' : _typeof(value)) === 'object' && value !== null && !(value instanceof Boolean) && !(value instanceof Date) && !(value instanceof Number) && !(value instanceof RegExp) && !(value instanceof _w3cBlob2.default) && !(value instanceof String)) {
            // If the value is an object or array, look to see if we have already
            // encountered it. If so, return a $ref/path object. This is a hard way,
            // linear search that will get slower as the number of unique objects grows.

            for (i = 0; i < objects.length; i += 1) {
                if (objects[i] === value) {
                    return { $ref: paths[i] };
                }
            }

            // Otherwise, accumulate the unique value and its path.

            objects.push(value);
            paths.push(path);

            // If it is an array, replicate the array.

            if (Object.prototype.toString.apply(value) === '[object Array]') {
                nu = [];
                for (i = 0; i < value.length; i += 1) {
                    nu[i] = derez(value[i], path + '[' + i + ']');
                }
            } else {
                // If it is an object, replicate the object.
                nu = {};
                for (name in value) {
                    if (Object.prototype.hasOwnProperty.call(value, name)) {
                        nu[name] = derez(value[name], path + '[' + JSON.stringify(name) + ']');
                    }
                }
            }

            return nu;
        } else if (value instanceof _w3cBlob2.default) {
            // Queue blob for conversion
            queuedObjects.push(path);
            readBlobAsDataURL(value, path);
        } else if (value instanceof Boolean) {
            value = {
                '$type': 'Boolean',
                '$enc': value.toString()
            };
        } else if (value instanceof Date) {
            value = {
                '$type': 'Date',
                '$enc': value.getTime()
            };
        } else if (value instanceof Number) {
            value = {
                '$type': 'Number',
                '$enc': value.toString()
            };
        } else if (value instanceof RegExp) {
            value = {
                '$type': 'RegExp',
                '$enc': value.toString()
            };
        } else if (typeof value === 'number') {
            value = {
                '$type': 'number',
                '$enc': value + '' // handles NaN, Infinity, Negative Infinity
            };
        } else if (value === undefined) {
                value = {
                    '$type': 'undefined'
                };
            }
        return value;
    }
    derezObj = derez(object, '$');
    checkForCompletion();
}

function retrocycle($) {
    // From: https://github.com/douglascrockford/JSON-js/blob/master/cycle.js
    // Contains additional logic to convert strings to the following object types
    // so that they can properly be decoded:
    //  *Boolean
    //  *Date
    //  *File
    //  *Blob
    //  *Number
    //  *Regex
    // Restore an object that was reduced by decycle. Members whose values are
    // objects of the form
    //      {$ref: PATH}
    // are replaced with references to the value found by the PATH. This will
    // restore cycles. The object will be mutated.

    // The eval function is used to locate the values described by a PATH. The
    // root object is kept in a $ variable. A regular expression is used to
    // assure that the PATH is extremely well formed. The regexp contains nested
    // * quantifiers. That has been known to have extremely bad performance
    // problems on some browsers for very long strings. A PATH is expected to be
    // reasonably short. A PATH is allowed to belong to a very restricted subset of
    // Goessner's JSONPath.

    // So,
    //      var s = '[{"$ref":"$"}]';
    //      return JSON.retrocycle(JSON.parse(s));
    // produces an array containing a single element which is the array itself.

    var px = /^\$(?:\[(?:\d+|"(?:[^\\"\u0000-\u001f]|\\([\\"\/bfnrt]|u[0-9a-zA-Z]{4}))*")\])*$/;

    /**
     * Converts the specified data URL to a Blob object
     * @param {String} dataURL to convert to a Blob
     * @returns {Blob} the converted Blob object
     */
    function dataURLToBlob(dataURL) {
        var BASE64_MARKER = ';base64,';
        var contentType = void 0,
            parts = void 0,
            raw = void 0;
        if (dataURL.indexOf(BASE64_MARKER) === -1) {
            parts = dataURL.split(',');
            contentType = parts[0].split(':')[1];
            raw = parts[1];

            return new _w3cBlob2.default([raw], { type: contentType });
        }

        parts = dataURL.split(BASE64_MARKER);
        contentType = parts[0].split(':')[1];
        raw = (0, _atob2.default)(parts[1]);
        var rawLength = raw.length;
        var uInt8Array = new Uint8Array(rawLength);

        for (var i = 0; i < rawLength; ++i) {
            uInt8Array[i] = raw.charCodeAt(i);
        }
        return new _w3cBlob2.default([uInt8Array.buffer], { type: contentType });
    }

    function rez(value) {
        // The rez function walks recursively through the object looking for $ref
        // properties. When it finds one that has a value that is a path, then it
        // replaces the $ref object with a reference to the value that is found by
        // the path.

        var i = void 0,
            item = void 0,
            name = void 0,
            path = void 0;

        if (value && (typeof value === 'undefined' ? 'undefined' : _typeof(value)) === 'object') {
            if (Object.prototype.toString.apply(value) === '[object Array]') {
                for (i = 0; i < value.length; i += 1) {
                    item = value[i];
                    if (item && (typeof item === 'undefined' ? 'undefined' : _typeof(item)) === 'object') {
                        path = item.$ref;
                        if (typeof path === 'string' && px.test(path)) {
                            value[i] = eval(path);
                        } else {
                            value[i] = rez(item);
                        }
                    }
                }
            } else {
                if (value.$type !== undefined) {
                    switch (value.$type) {
                        case 'Blob':
                        case 'File':
                            value = dataURLToBlob(value.$enc);
                            break;
                        case 'Boolean':
                            value = Boolean(value.$enc === 'true');
                            break;
                        case 'Date':
                            value = new Date(value.$enc);
                            break;
                        case 'Number':
                            value = Number(value.$enc);
                            break;
                        case 'RegExp':
                            value = eval(value.$enc);
                            break;
                        case 'number':
                            value = parseFloat(value.$enc);
                            break;
                        case 'undefined':
                            value = undefined;
                            break;
                    }
                } else {
                    for (name in value) {
                        if (_typeof(value[name]) === 'object') {
                            item = value[name];
                            if (item) {
                                path = item.$ref;
                                if (typeof path === 'string' && px.test(path)) {
                                    value[name] = eval(path);
                                } else {
                                    value[name] = rez(item);
                                }
                            }
                        }
                    }
                }
            }
        }
        return value;
    }
    return rez($);
}

/**
 * Encode the specified object as a string.  Because of the asynchronus
 * conversion of Blob/File to string, the encode function requires
 * a callback
 * @param {Object} val the value to convert.
 * @param {function} callback the function to call once conversion is
 * complete.  The callback gets called with the converted value.
 */
function encode(val, callback) {
    function finishEncode(val) {
        callback(JSON.stringify(val));
    }
    decycle(val, finishEncode);
}

/**
 * Deserialize the specified string to an object
 * @param {String} val the serialized string
 * @returns {Object} the deserialized object
 */
function decode(val) {
    return retrocycle(JSON.parse(val));
}

var Sca = { decycle: decycle, retrocycle: retrocycle, encode: encode, decode: decode };
exports.decycle = decycle;
exports.retrocycle = retrocycle;
exports.encode = encode;
exports.decode = decode;
exports.default = Sca;

},{"atob":1,"w3c-blob":304}],317:[function(require,module,exports){
'use strict';

var _globalVars = require('./globalVars.js');

var _globalVars2 = _interopRequireDefault(_globalVars);

var _cfg = require('./cfg.js');

var _cfg2 = _interopRequireDefault(_cfg);

function _interopRequireDefault(obj) { return obj && obj.__esModule ? obj : { default: obj }; }

_cfg2.default.win = window;

(0, _globalVars2.default)();

},{"./cfg.js":318,"./globalVars.js":319}],318:[function(require,module,exports){
'use strict';

Object.defineProperty(exports, "__esModule", {
    value: true
});
var map = {};
var CFG = {};

['DEBUG', // boolean
'cursorPreloadPackSize', // 100
'win', // (window on which there may be an `openDatabase` method (if any)
//  for WebSQL; the browser throws if attempting to call
//  `openDatabase` without the window)
'IDB' // Namespace for IndexedDB objects
].forEach(function (prop) {
    Object.defineProperty(CFG, prop, {
        get: function get() {
            return map[prop];
        },
        set: function set(val) {
            map[prop] = val;
        }
    });
});

exports.default = CFG;
module.exports = exports['default'];

},{}],319:[function(require,module,exports){
(function (global){
'use strict';

Object.defineProperty(exports, "__esModule", {
    value: true
});

var _typeof = typeof Symbol === "function" && typeof Symbol.iterator === "symbol" ? function (obj) { return typeof obj; } : function (obj) { return obj && typeof Symbol === "function" && obj.constructor === Symbol ? "symbol" : typeof obj; };

require('babel-polyfill');

var _Event = require('./Event.js');

var _IDBCursor = require('./IDBCursor.js');

var _IDBRequest = require('./IDBRequest.js');

var _IDBFactory = require('./IDBFactory.js');

var _IDBKeyRange = require('./IDBKeyRange.js');

var _IDBKeyRange2 = _interopRequireDefault(_IDBKeyRange);

var _IDBObjectStore = require('./IDBObjectStore.js');

var _IDBObjectStore2 = _interopRequireDefault(_IDBObjectStore);

var _IDBIndex = require('./IDBIndex.js');

var _IDBIndex2 = _interopRequireDefault(_IDBIndex);

var _IDBTransaction = require('./IDBTransaction.js');

var _IDBTransaction2 = _interopRequireDefault(_IDBTransaction);

var _IDBDatabase = require('./IDBDatabase.js');

var _IDBDatabase2 = _interopRequireDefault(_IDBDatabase);

var _polyfill = require('./polyfill.js');

var _polyfill2 = _interopRequireDefault(_polyfill);

var _cfg = require('./cfg.js');

var _cfg2 = _interopRequireDefault(_cfg);

function _interopRequireDefault(obj) { return obj && obj.__esModule ? obj : { default: obj }; }

var glob = typeof global !== 'undefined' ? global : window;
glob._babelPolyfill = false; // http://stackoverflow.com/questions/31282702/conflicting-use-of-babel-register

var IDB = void 0;

function shim(name, value) {
    try {
        // Try setting the property. This will fail if the property is read-only.
        IDB[name] = value;
    } catch (e) {
        console.log(e);
    }
    if (IDB[name] !== value && Object.defineProperty) {
        // Setting a read-only property failed, so try re-defining the property
        try {
            Object.defineProperty(IDB, name, {
                value: value
            });
        } catch (e) {
            // With `indexedDB`, PhantomJS 2.2.1 fails here and below but
            //  not above, while Chrome is reverse (and Firefox doesn't
            //  get here since no WebSQL to use for shimming)
        }

        if (IDB[name] !== value) {
            typeof console !== 'undefined' && console.warn && console.warn('Unable to shim ' + name);
        }
    }
}

function shimAll(idb) {
    IDB = idb || window;
    shim('shimIndexedDB', _IDBFactory.shimIndexedDB);
    if (IDB.shimIndexedDB) {
        IDB.shimIndexedDB.__useShim = function () {
            if (typeof _cfg2.default.win.openDatabase !== 'undefined') {
                // Polyfill ALL of IndexedDB, using WebSQL
                shim('indexedDB', _IDBFactory.shimIndexedDB);
                shim('IDBFactory', _IDBFactory.IDBFactory);
                shim('IDBDatabase', _IDBDatabase2.default);
                shim('IDBObjectStore', _IDBObjectStore2.default);
                shim('IDBIndex', _IDBIndex2.default);
                shim('IDBTransaction', _IDBTransaction2.default);
                shim('IDBCursor', _IDBCursor.IDBCursor);
                shim('IDBKeyRange', _IDBKeyRange2.default);
                shim('IDBRequest', _IDBRequest.IDBRequest);
                shim('IDBOpenDBRequest', _IDBRequest.IDBOpenDBRequest);
                shim('IDBVersionChangeEvent', _Event.IDBVersionChangeEvent);
            } else if (_typeof(IDB.indexedDB) === 'object') {
                // Polyfill the missing IndexedDB features (no need for IDBEnvironment, the window containing indexedDB itself))
                (0, _polyfill2.default)(_IDBCursor.IDBCursor, _IDBCursor.IDBCursorWithValue, _IDBDatabase2.default, _IDBFactory.IDBFactory, _IDBIndex2.default, _IDBKeyRange2.default, _IDBObjectStore2.default, _IDBRequest.IDBRequest, _IDBTransaction2.default);
            }
        };

        IDB.shimIndexedDB.__debug = function (val) {
            _cfg2.default.DEBUG = val;
        };
    }

    // Workaround to prevent an error in Firefox
    if (!('indexedDB' in IDB)) {
        IDB.indexedDB = IDB.indexedDB || IDB.webkitIndexedDB || IDB.mozIndexedDB || IDB.oIndexedDB || IDB.msIndexedDB;
    }

    // Detect browsers with known IndexedDb issues (e.g. Android pre-4.4)
    var poorIndexedDbSupport = false;
    if (typeof navigator !== 'undefined' && (navigator.userAgent.match(/Android 2/) || navigator.userAgent.match(/Android 3/) || navigator.userAgent.match(/Android 4\.[0-3]/))) {
        /* Chrome is an exception. It supports IndexedDb */
        if (!navigator.userAgent.match(/Chrome/)) {
            poorIndexedDbSupport = true;
        }
    }

    if ((typeof IDB.indexedDB === 'undefined' || !IDB.indexedDB || poorIndexedDbSupport) && typeof _cfg2.default.win.openDatabase !== 'undefined') {
        IDB.shimIndexedDB.__useShim();
    } else {
        IDB.IDBDatabase = IDB.IDBDatabase || IDB.webkitIDBDatabase;
        IDB.IDBTransaction = IDB.IDBTransaction || IDB.webkitIDBTransaction || {};
        IDB.IDBCursor = IDB.IDBCursor || IDB.webkitIDBCursor;
        IDB.IDBKeyRange = IDB.IDBKeyRange || IDB.webkitIDBKeyRange;
        /* Some browsers (e.g. Chrome 18 on Android) support IndexedDb but do not allow writing of these properties */
        try {
            IDB.IDBTransaction.READ_ONLY = IDB.IDBTransaction.READ_ONLY || 'readonly';
            IDB.IDBTransaction.READ_WRITE = IDB.IDBTransaction.READ_WRITE || 'readwrite';
        } catch (e) {}
    }
}

exports.default = shimAll;
module.exports = exports['default'];

}).call(this,typeof global !== "undefined" ? global : typeof self !== "undefined" ? self : typeof window !== "undefined" ? window : {})
},{"./Event.js":306,"./IDBCursor.js":307,"./IDBDatabase.js":308,"./IDBFactory.js":309,"./IDBIndex.js":310,"./IDBKeyRange.js":311,"./IDBObjectStore.js":312,"./IDBRequest.js":313,"./IDBTransaction.js":314,"./cfg.js":318,"./polyfill.js":320,"babel-polyfill":2}],320:[function(require,module,exports){
'use strict';

Object.defineProperty(exports, "__esModule", {
    value: true
});

var _typeof = typeof Symbol === "function" && typeof Symbol.iterator === "symbol" ? function (obj) { return typeof obj; } : function (obj) { return obj && typeof Symbol === "function" && obj.constructor === Symbol ? "symbol" : typeof obj; };

var _DOMException = require('./DOMException.js');

var _Key = require('./Key.js');

var _Key2 = _interopRequireDefault(_Key);

function _interopRequireDefault(obj) { return obj && obj.__esModule ? obj : { default: obj }; }

// Todo: polyfill IDBVersionChangeEvent, IDBOpenDBRequest?

/**
 * Polyfills missing features in the browser's native IndexedDB implementation.
 * This is used for browsers that DON'T support WebSQL but DO support IndexedDB
 */
function polyfill() {
    if (navigator.userAgent.match(/MSIE/) || navigator.userAgent.match(/Trident/) || navigator.userAgent.match(/Edge/)) {
        // Internet Explorer's native IndexedDB does not support compound keys
        compoundKeyPolyfill();
    }
}

/**
 * Polyfills support for compound keys
 */
function compoundKeyPolyfill(IDBCursor, IDBCursorWithValue, IDBDatabase, IDBFactory, IDBIndex, IDBKeyRange, IDBObjectStore, IDBRequest, IDBTransaction) {
    var cmp = IDBFactory.prototype.cmp;
    var createObjectStore = IDBDatabase.prototype.createObjectStore;
    var createIndex = IDBObjectStore.prototype.createIndex;
    var add = IDBObjectStore.prototype.add;
    var put = IDBObjectStore.prototype.put;
    var indexGet = IDBIndex.prototype.get;
    var indexGetKey = IDBIndex.prototype.getKey;
    var indexCursor = IDBIndex.prototype.openCursor;
    var indexKeyCursor = IDBIndex.prototype.openKeyCursor;
    var storeGet = IDBObjectStore.prototype.get;
    var storeDelete = IDBObjectStore.prototype.delete;
    var storeCursor = IDBObjectStore.prototype.openCursor;
    var storeKeyCursor = IDBObjectStore.prototype.openKeyCursor;
    var bound = IDBKeyRange.bound;
    var upperBound = IDBKeyRange.upperBound;
    var lowerBound = IDBKeyRange.lowerBound;
    var only = IDBKeyRange.only;
    var requestResult = Object.getOwnPropertyDescriptor(IDBRequest.prototype, 'result');
    var cursorPrimaryKey = Object.getOwnPropertyDescriptor(IDBCursor.prototype, 'primaryKey');
    var cursorKey = Object.getOwnPropertyDescriptor(IDBCursor.prototype, 'key');
    var cursorValue = Object.getOwnPropertyDescriptor(IDBCursorWithValue.prototype, 'value');

    IDBFactory.prototype.cmp = function (key1, key2) {
        var args = Array.prototype.slice.call(arguments);
        if (key1 instanceof Array) {
            args[0] = encodeCompoundKey(key1);
        }
        if (key2 instanceof Array) {
            args[1] = encodeCompoundKey(key2);
        }
        return cmp.apply(this, args);
    };

    IDBDatabase.prototype.createObjectStore = function (name, opts) {
        if (opts && opts.keyPath instanceof Array) {
            opts.keyPath = encodeCompoundKeyPath(opts.keyPath);
        }
        return createObjectStore.apply(this, arguments);
    };

    IDBObjectStore.prototype.createIndex = function (name, keyPath, opts) {
        var args = Array.prototype.slice.call(arguments);
        if (keyPath instanceof Array) {
            args[1] = encodeCompoundKeyPath(keyPath);
        }
        return createIndex.apply(this, args);
    };

    IDBObjectStore.prototype.add = function (value, key) {
        return this.__insertData(add, arguments);
    };

    IDBObjectStore.prototype.put = function (value, key) {
        return this.__insertData(put, arguments);
    };

    IDBObjectStore.prototype.__insertData = function (method, args) {
        args = Array.prototype.slice.call(args);
        var value = args[0];
        var key = args[1];

        // out-of-line key
        if (key instanceof Array) {
            args[1] = encodeCompoundKey(key);
        }

        if ((typeof value === 'undefined' ? 'undefined' : _typeof(value)) === 'object') {
            // inline key
            if (isCompoundKey(this.keyPath)) {
                setInlineCompoundKey(value, this.keyPath);
            }

            // inline indexes
            for (var i = 0; i < this.indexNames.length; i++) {
                var index = this.index(this.indexNames[i]);
                if (isCompoundKey(index.keyPath)) {
                    try {
                        setInlineCompoundKey(value, index.keyPath);
                    } catch (e) {
                        // The value doesn't have a valid key for this index.
                    }
                }
            }
        }
        return method.apply(this, args);
    };

    IDBIndex.prototype.get = function (key) {
        var args = Array.prototype.slice.call(arguments);
        if (key instanceof Array) {
            args[0] = encodeCompoundKey(key);
        }
        return indexGet.apply(this, args);
    };

    IDBIndex.prototype.getKey = function (key) {
        var args = Array.prototype.slice.call(arguments);
        if (key instanceof Array) {
            args[0] = encodeCompoundKey(key);
        }
        return indexGetKey.apply(this, args);
    };

    IDBIndex.prototype.openCursor = function (key) {
        var args = Array.prototype.slice.call(arguments);
        if (key instanceof Array) {
            args[0] = encodeCompoundKey(key);
        }
        return indexCursor.apply(this, args);
    };

    IDBIndex.prototype.openKeyCursor = function (key) {
        var args = Array.prototype.slice.call(arguments);
        if (key instanceof Array) {
            args[0] = encodeCompoundKey(key);
        }
        return indexKeyCursor.apply(this, args);
    };

    IDBObjectStore.prototype.get = function (key) {
        var args = Array.prototype.slice.call(arguments);
        if (key instanceof Array) {
            args[0] = encodeCompoundKey(key);
        }
        return storeGet.apply(this, args);
    };

    IDBObjectStore.prototype.delete = function (key) {
        var args = Array.prototype.slice.call(arguments);
        if (key instanceof Array) {
            args[0] = encodeCompoundKey(key);
        }
        return storeDelete.apply(this, args);
    };

    IDBObjectStore.prototype.openCursor = function (key) {
        var args = Array.prototype.slice.call(arguments);
        if (key instanceof Array) {
            args[0] = encodeCompoundKey(key);
        }
        return storeCursor.apply(this, args);
    };

    IDBObjectStore.prototype.openKeyCursor = function (key) {
        var args = Array.prototype.slice.call(arguments);
        if (key instanceof Array) {
            args[0] = encodeCompoundKey(key);
        }
        return storeKeyCursor.apply(this, args);
    };

    IDBKeyRange.bound = function (lower, upper, lowerOpen, upperOpen) {
        var args = Array.prototype.slice.call(arguments);
        if (lower instanceof Array) {
            args[0] = encodeCompoundKey(lower);
        }
        if (upper instanceof Array) {
            args[1] = encodeCompoundKey(upper);
        }
        return bound.apply(IDBKeyRange, args);
    };

    IDBKeyRange.upperBound = function (key, open) {
        var args = Array.prototype.slice.call(arguments);
        if (key instanceof Array) {
            args[0] = encodeCompoundKey(key);
        }
        return upperBound.apply(IDBKeyRange, args);
    };

    IDBKeyRange.lowerBound = function (key, open) {
        var args = Array.prototype.slice.call(arguments);
        if (key instanceof Array) {
            args[0] = encodeCompoundKey(key);
        }
        return lowerBound.apply(IDBKeyRange, args);
    };
<<<<<<< HEAD

    idbModules.IDBDatabase = IDBDatabase;
}(idbModules));

(function(idbModules) {
    'use strict';

    var DEFAULT_DB_SIZE = 4 * 1024 * 1024;
    var sysdb;
=======
>>>>>>> cbdf79cf

    IDBKeyRange.only = function (key) {
        var args = Array.prototype.slice.call(arguments);
        if (key instanceof Array) {
            args[0] = encodeCompoundKey(key);
        }
        return only.apply(IDBKeyRange, args);
    };

    Object.defineProperty(IDBRequest.prototype, 'result', {
        enumerable: requestResult.enumerable,
        configurable: requestResult.configurable,
        get: function get() {
            var result = requestResult.get.call(this);
            return removeInlineCompoundKey(result);
        }
    });

    Object.defineProperty(IDBCursor.prototype, 'primaryKey', {
        enumerable: cursorPrimaryKey.enumerable,
        configurable: cursorPrimaryKey.configurable,
        get: function get() {
            var result = cursorPrimaryKey.get.call(this);
            return removeInlineCompoundKey(result);
        }
    });

    Object.defineProperty(IDBCursor.prototype, 'key', {
        enumerable: cursorKey.enumerable,
        configurable: cursorKey.configurable,
        get: function get() {
            var result = cursorKey.get.call(this);
            return removeInlineCompoundKey(result);
        }
    });

    Object.defineProperty(IDBCursorWithValue.prototype, 'value', {
        enumerable: cursorValue.enumerable,
        configurable: cursorValue.configurable,
        get: function get() {
            var result = cursorValue.get.call(this);
            return removeInlineCompoundKey(result);
        }
    });

    try {
        if (!IDBTransaction.VERSION_CHANGE) {
            IDBTransaction.VERSION_CHANGE = 'versionchange';
        }
    } catch (e) {}
}

var compoundKeysPropertyName = '__$$compoundKey';
var propertySeparatorRegExp = /\$\$/g;
var propertySeparator = '$$$$'; // "$$" after RegExp escaping
var keySeparator = '$_$';

function isCompoundKey(keyPath) {
    return keyPath && keyPath.indexOf(compoundKeysPropertyName + '.') === 0;
}

function encodeCompoundKeyPath(keyPath) {
    // Encoded dotted properties
    // ["name.first", "name.last"] ==> ["name$$first", "name$$last"]
    for (var i = 0; i < keyPath.length; i++) {
        keyPath[i] = keyPath[i].replace(/\./g, propertySeparator);
    }

    // Encode the array as a single property
    // ["name$$first", "name$$last"] => "__$$compoundKey.name$$first$_$name$$last"
    return compoundKeysPropertyName + '.' + keyPath.join(keySeparator);
}

function decodeCompoundKeyPath(keyPath) {
    // Remove the "__$$compoundKey." prefix
    keyPath = keyPath.substr(compoundKeysPropertyName.length + 1);

    // Split the properties into an array
    // "name$$first$_$name$$last" ==> ["name$$first", "name$$last"]
    keyPath = keyPath.split(keySeparator);

    // Decode dotted properties
    // ["name$$first", "name$$last"] ==> ["name.first", "name.last"]
    for (var i = 0; i < keyPath.length; i++) {
        keyPath[i] = keyPath[i].replace(propertySeparatorRegExp, '.');
    }
    return keyPath;
}

function setInlineCompoundKey(value, encodedKeyPath) {
    // Encode the key
    var keyPath = decodeCompoundKeyPath(encodedKeyPath);
    var key = _Key2.default.getValue(value, keyPath);
    var encodedKey = encodeCompoundKey(key);

    // Store the encoded key inline
    encodedKeyPath = encodedKeyPath.substr(compoundKeysPropertyName.length + 1);
    value[compoundKeysPropertyName] = value[compoundKeysPropertyName] || {};
    value[compoundKeysPropertyName][encodedKeyPath] = encodedKey;
}

function removeInlineCompoundKey(value) {
    if (typeof value === 'string' && isCompoundKey(value)) {
        return decodeCompoundKey(value);
    } else if (value && _typeof(value[compoundKeysPropertyName]) === 'object') {
        delete value[compoundKeysPropertyName];
    }
    return value;
}

function encodeCompoundKey(key) {
    // Validate and encode the key
    _Key2.default.validate(key);
    key = _Key2.default.encode(key);

    // Prepend the "__$$compoundKey." prefix
    key = compoundKeysPropertyName + '.' + key;

    validateKeyLength(key);
    return key;
}

<<<<<<< HEAD
    /**
     * Compares two keys
     * @param key1
     * @param key2
     * @returns {number}
     */
    IDBFactory.prototype.cmp = function(key1, key2) {
        if (arguments.length < 2) {
            throw new TypeError("You must provide two keys to be compared");
        }

        idbModules.Key.validate(key1);
        idbModules.Key.validate(key2);
        var encodedKey1 = idbModules.Key.encode(key1);
        var encodedKey2 = idbModules.Key.encode(key2);
        var result = encodedKey1 > encodedKey2 ? 1 : encodedKey1 === encodedKey2 ? 0 : -1;

        if (idbModules.DEBUG) {
            // verify that the keys encoded correctly
            var decodedKey1 = idbModules.Key.decode(encodedKey1);
            var decodedKey2 = idbModules.Key.decode(encodedKey2);
            if (typeof key1 === "object") {
                key1 = JSON.stringify(key1);
                decodedKey1 = JSON.stringify(decodedKey1);
            }
            if (typeof key2 === "object") {
                key2 = JSON.stringify(key2);
                decodedKey2 = JSON.stringify(decodedKey2);
            }

            // encoding/decoding mismatches are usually due to a loss of floating-point precision
            if (decodedKey1 !== key1) {
                console.warn(key1 + ' was incorrectly encoded as ' + decodedKey1);
            }
            if (decodedKey2 !== key2) {
                console.warn(key2 + ' was incorrectly encoded as ' + decodedKey2);
            }
        }

        return result;
    };
=======
function decodeCompoundKey(key) {
    validateKeyLength(key);

    // Remove the "__$$compoundKey." prefix
    key = key.substr(compoundKeysPropertyName.length + 1);
>>>>>>> cbdf79cf

    // Decode the key
    key = _Key2.default.decode(key);
    return key;
}

function validateKeyLength(key) {
    // BUG: Internet Explorer truncates string keys at 889 characters
    if (key.length > 889) {
        throw (0, _DOMException.createDOMException)('DataError', 'The encoded key is ' + key.length + ' characters long, but IE only allows 889 characters. Consider replacing numeric keys with strings to reduce the encoded length.');
    }
}

exports.default = polyfill;
module.exports = exports['default'];

},{"./DOMException.js":305,"./Key.js":315}],321:[function(require,module,exports){
'use strict';

Object.defineProperty(exports, "__esModule", {
    value: true
});
var cleanInterface = false;

var testObject = { test: true };
// Test whether Object.defineProperty really works.
if (Object.defineProperty) {
    try {
        Object.defineProperty(testObject, 'test', { enumerable: false });
        if (testObject.test) {
            cleanInterface = true;
        }
    } catch (e) {
        // Object.defineProperty does not work as intended.
    }
<<<<<<< HEAD

    shim('shimIndexedDB', idbModules.shimIndexedDB);
    if (window.shimIndexedDB) {
        window.shimIndexedDB.__useShim = function(){
            if (typeof window.openDatabase !== "undefined") {
                // Polyfill ALL of IndexedDB, using WebSQL
                shim('indexedDB', idbModules.shimIndexedDB);
                shim('IDBFactory', idbModules.IDBFactory);
                shim('IDBDatabase', idbModules.IDBDatabase);
                shim('IDBObjectStore', idbModules.IDBObjectStore);
                shim('IDBIndex', idbModules.IDBIndex);
                shim('IDBTransaction', idbModules.IDBTransaction);
                shim('IDBCursor', idbModules.IDBCursor);
                shim('IDBKeyRange', idbModules.IDBKeyRange);
                shim('IDBRequest', idbModules.IDBRequest);
                shim('IDBOpenDBRequest', idbModules.IDBOpenDBRequest);
                shim('IDBVersionChangeEvent', idbModules.IDBVersionChangeEvent);
            }
            else if (typeof window.indexedDB === "object") {
                // Polyfill the missing IndexedDB features
                idbModules.polyfill();
            }
        };

        window.shimIndexedDB.__debug = function(val){
            idbModules.DEBUG = val;
        };
    }

    // Workaround to prevent an error in Firefox
    if(!('indexedDB' in window)) {
        window.indexedDB = window.indexedDB || window.webkitIndexedDB || window.mozIndexedDB || window.oIndexedDB || window.msIndexedDB;
    }

    // Detect browsers with known IndexedDb issues (e.g. Android pre-4.4)
    var poorIndexedDbSupport = false;
    if (navigator.userAgent.match(/Android 2/) || navigator.userAgent.match(/Android 3/) || navigator.userAgent.match(/Android 4\.[0-3]/)) {
        /* Chrome is an exception. It supports IndexedDb */
        if (!navigator.userAgent.match(/Chrome/)) {
            poorIndexedDbSupport = true;
=======
}

/**
 * A utility method to callback onsuccess, onerror, etc as soon as the calling function's context is over
 * @param {Object} fn
 * @param {Object} context
 * @param {Object} argArray
 */
function callback(fn, context, event) {
    // setTimeout(function(){
    event.target = context;
    typeof context[fn] === 'function' && context[fn](event);
    // }, 1);
}

/**
 * Shim the DOMStringList object.
 *
 */
var StringList = function StringList() {
    this.length = 0;
    this._items = [];
    // Internal functions on the prototype have been made non-enumerable below.
    if (cleanInterface) {
        Object.defineProperty(this, '_items', {
            enumerable: false
        });
    }
};
StringList.prototype = {
    // Interface.
    contains: function contains(str) {
        return this._items.indexOf(str) !== -1;
    },
    item: function item(key) {
        return this._items[key];
    },

    // Helpers. Should only be used internally.
    indexOf: function indexOf(str) {
        return this._items.indexOf(str);
    },
    push: function push(item) {
        this._items.push(item);
        this.length += 1;
        for (var i = 0; i < this._items.length; i++) {
            this[i] = this._items[i];
>>>>>>> cbdf79cf
        }
    },
    splice: function splice() /* index, howmany, item1, ..., itemX*/{
        this._items.splice.apply(this._items, arguments);
        this.length = this._items.length;
        for (var i in this) {
            if (i === String(parseInt(i, 10))) {
                delete this[i];
            }
        }
        for (var _i = 0; _i < this._items.length; _i++) {
            this[_i] = this._items[_i];
        }
    }
};
if (cleanInterface) {
    for (var i in {
        'indexOf': false,
        'push': false,
        'splice': false
    }) {
        Object.defineProperty(StringList.prototype, i, {
            enumerable: false
        });
    }
<<<<<<< HEAD

}(window, idbModules));
=======
}

function quote(arg) {
    return '"' + arg + '"';
}

var util = { callback: callback, StringList: StringList, quote: quote };

exports.callback = callback;
exports.StringList = StringList;
exports.quote = quote;
exports.default = util;

},{}]},{},[317]);
>>>>>>> cbdf79cf
<|MERGE_RESOLUTION|>--- conflicted
+++ resolved
@@ -1,8 +1,3 @@
-<<<<<<< HEAD
-var idbModules = {
-    util: {
-        cleanInterface: false
-=======
 (function e(t,n,r){function s(o,u){if(!n[o]){if(!t[o]){var a=typeof require=="function"&&require;if(!u&&a)return a(o,!0);if(i)return i(o,!0);var f=new Error("Cannot find module '"+o+"'");throw f.code="MODULE_NOT_FOUND",f}var l=n[o]={exports:{}};t[o][0].call(l.exports,function(e){var n=t[o][1][e];return s(n?n:e)},l,l.exports,e,t,n,r)}return n[o].exports}var i=typeof require=="function"&&require;for(var o=0;o<r.length;o++)s(r[o]);return s})({1:[function(require,module,exports){
 (function (Buffer){
 (function (w) {
@@ -9372,7 +9367,6 @@
             return;
         }
         this.__matchedKeys[rowItem.matchingKey] = true;
->>>>>>> cbdf79cf
     }
     var key = _Key2.default.decode(this.__multiEntryIndex ? rowItem.matchingKey : rowItem[this.__keyColumnName], this.__multiEntryIndex);
     var val = this.__valueDecoder.decode(rowItem[this.__valueColumnName]);
@@ -9384,15 +9378,6 @@
     var recordsToPreloadOnContinue = _cfg2.default.cursorPreloadPackSize || 100;
     var me = this;
 
-<<<<<<< HEAD
-    var testObject = {test: true};
-    //Test whether Object.defineProperty really works.
-    if (Object.defineProperty) {
-        try {
-            Object.defineProperty(testObject, 'test', { enumerable: false });
-            if (testObject.test) {
-                idbModules.util.cleanInterface = true;
-=======
     this.__store.transaction.__pushToQueue(me.__req, function cursorContinue(tx, args, success, error) {
         me.__offset++;
 
@@ -9402,7 +9387,6 @@
             if (me.__prefetchedIndex < me.__prefetchedData.length) {
                 me.__decode(me.__prefetchedData.item(me.__prefetchedIndex), me.__onsuccess(success));
                 return;
->>>>>>> cbdf79cf
             }
         }
 
@@ -10249,109 +10233,6 @@
         _Key2.default.validate(upper);
     }
 
-<<<<<<< HEAD
-    idbModules.polyfill = polyfill;
-})(idbModules);
-
-/*eslint-disable no-eval*/
-(function(idbModules){
-    'use strict';
-
-    /**
-     * Implementation of the Structured Cloning Algorithm.  Supports the
-     * following object types:
-     * - Blob
-     * - Boolean
-     * - Date object
-     * - File object (deserialized as Blob object).
-     * - Number object
-     * - RegExp object
-     * - String object
-     * This is accomplished by doing the following:
-     * 1) Using the cycle/decycle functions from:
-     *    https://github.com/douglascrockford/JSON-js/blob/master/cycle.js
-     * 2) Serializing/deserializing objects to/from string that don't work with
-     *    JSON.stringify and JSON.parse by using object specific logic (eg use
-     *    the FileReader API to convert a Blob or File object to a data URL.
-     * 3) JSON.stringify and JSON.parse do the final conversion to/from string.
-     */
-    var Sca = (function(){
-        return {
-            decycle: function(object, callback) {
-                //From: https://github.com/douglascrockford/JSON-js/blob/master/cycle.js
-                // Contains additional logic to convert the following object types to string
-                // so that they can properly be encoded using JSON.stringify:
-                //  *Boolean
-                //  *Date
-                //  *File
-                //  *Blob
-                //  *Number
-                //  *Regex
-                // Make a deep copy of an object or array, assuring that there is at most
-                // one instance of each object or array in the resulting structure. The
-                // duplicate references (which might be forming cycles) are replaced with
-                // an object of the form
-                //      {$ref: PATH}
-                // where the PATH is a JSONPath string that locates the first occurance.
-                // So,
-                //      var a = [];
-                //      a[0] = a;
-                //      return JSON.stringify(JSON.decycle(a));
-                // produces the string '[{"$ref":"$"}]'.
-
-                // JSONPath is used to locate the unique object. $ indicates the top level of
-                // the object or array. [NUMBER] or [STRING] indicates a child member or
-                // property.
-
-                var derezObj,
-                objects = [],   // Keep a reference to each unique object or array
-                paths = [],     // Keep the path to each unique object or array
-                queuedObjects = [],
-                returnCallback = callback;
-
-                /**
-                 * Check the queue to see if all objects have been processed.
-                 * if they have, call the callback with the converted object.
-                 */
-                function checkForCompletion() {
-                    if (queuedObjects.length === 0) {
-                        returnCallback(derezObj);
-                    }
-                }
-
-                /**
-                 * Convert a blob to a data URL.
-                 * @param {Blob} blob to convert.
-                 * @param {String} path of blob in object being encoded.
-                 */
-                function readBlobAsDataURL(blob, path) {
-                    var reader = new FileReader();
-                    reader.onloadend = function(loadedEvent) {
-                        var dataURL = loadedEvent.target.result;
-                        var blobtype = 'Blob';
-                        if (blob instanceof File) {
-                            //blobtype = 'File';
-                        }
-                        updateEncodedBlob(dataURL, path, blobtype);
-                    };
-                    reader.readAsDataURL(blob);
-                }
-
-                /**
-                 * Async handler to update a blob object to a data URL for encoding.
-                 * @param {String} dataURL
-                 * @param {String} path
-                 * @param {String} blobtype - file if the blob is a file; blob otherwise
-                 */
-                function updateEncodedBlob(dataURL, path, blobtype) {
-                    var encoded = queuedObjects.indexOf(path);
-                    path = path.replace('$','derezObj');
-                    eval(path+'.$enc="'+dataURL+'"');
-                    eval(path+'.$type="'+blobtype+'"');
-                    queuedObjects.splice(encoded, 1);
-                    checkForCompletion();
-                }
-=======
     this.lower = lower;
     this.upper = upper;
     this.lowerOpen = !!lowerOpen;
@@ -10361,7 +10242,6 @@
 IDBKeyRange.only = function (value) {
     return new IDBKeyRange(value, value, false, false);
 };
->>>>>>> cbdf79cf
 
 IDBKeyRange.lowerBound = function (value, open) {
     return new IDBKeyRange(value, undefined, open, undefined);
@@ -10397,219 +10277,17 @@
 
 var _Key2 = _interopRequireDefault(_Key);
 
-<<<<<<< HEAD
-                        return nu;
-                    } else if (value instanceof Blob) {
-                        //Queue blob for conversion
-                        queuedObjects.push(path);
-                        readBlobAsDataURL(value, path);
-                    } else if (value instanceof Boolean) {
-                        value = {
-                            '$type': 'Boolean',
-                            '$enc': value.toString()
-                        };
-                    } else if (value instanceof Date) {
-                        value = {
-                            '$type': 'Date',
-                            '$enc': value.getTime()
-                        };
-                    } else if (value instanceof Number) {
-                        value = {
-                            '$type': 'Number',
-                            '$enc': value.toString()
-                        };
-                    } else if (value instanceof RegExp) {
-                        value = {
-                            '$type': 'RegExp',
-                            '$enc': value.toString()
-                        };
-                    } else if (typeof value === 'number') {
-                        value = {
-                            '$type': 'number',
-                            '$enc': value + ''  // handles NaN, Infinity, Negative Infinity
-                        };
-                    } else if (value === undefined) {
-                        value = {
-                            '$type': 'undefined'
-                        };
-                    }
-                    return value;
-                }
-                derezObj = derez(object, '$');
-                checkForCompletion();
-            },
-
-            retrocycle: function retrocycle($) {
-                //From: https://github.com/douglascrockford/JSON-js/blob/master/cycle.js
-                // Contains additional logic to convert strings to the following object types
-                // so that they can properly be decoded:
-                //  *Boolean
-                //  *Date
-                //  *File
-                //  *Blob
-                //  *Number
-                //  *Regex
-                // Restore an object that was reduced by decycle. Members whose values are
-                // objects of the form
-                //      {$ref: PATH}
-                // are replaced with references to the value found by the PATH. This will
-                // restore cycles. The object will be mutated.
-
-                // The eval function is used to locate the values described by a PATH. The
-                // root object is kept in a $ variable. A regular expression is used to
-                // assure that the PATH is extremely well formed. The regexp contains nested
-                // * quantifiers. That has been known to have extremely bad performance
-                // problems on some browsers for very long strings. A PATH is expected to be
-                // reasonably short. A PATH is allowed to belong to a very restricted subset of
-                // Goessner's JSONPath.
-
-                // So,
-                //      var s = '[{"$ref":"$"}]';
-                //      return JSON.retrocycle(JSON.parse(s));
-                // produces an array containing a single element which is the array itself.
-
-                var px = /^\$(?:\[(?:\d+|\"(?:[^\\\"\u0000-\u001f]|\\([\\\"\/bfnrt]|u[0-9a-zA-Z]{4}))*\")\])*$/;
-
-                /**
-                 * Converts the specified data URL to a Blob object
-                 * @param {String} dataURL to convert to a Blob
-                 * @returns {Blob} the converted Blob object
-                 */
-                function dataURLToBlob(dataURL) {
-                    var BASE64_MARKER = ';base64,',
-                        contentType,
-                        parts,
-                        raw;
-                    if (dataURL.indexOf(BASE64_MARKER) === -1) {
-                        parts = dataURL.split(',');
-                        contentType = parts[0].split(':')[1];
-                        raw = parts[1];
-
-                        return new Blob([raw], {type: contentType});
-                    }
-=======
 var _IDBKeyRange = require('./IDBKeyRange.js');
->>>>>>> cbdf79cf
 
 var _IDBKeyRange2 = _interopRequireDefault(_IDBKeyRange);
 
-<<<<<<< HEAD
-                    for (var i = 0; i < rawLength; ++i) {
-                        uInt8Array[i] = raw.charCodeAt(i);
-                    }
-                    return new Blob([uInt8Array.buffer], {type: contentType});
-                }
-
-                function rez(value) {
-                    // The rez function walks recursively through the object looking for $ref
-                    // properties. When it finds one that has a value that is a path, then it
-                    // replaces the $ref object with a reference to the value that is found by
-                    // the path.
-
-                    var i, item, name, path;
-
-                    if (value && typeof value === 'object') {
-                        if (Object.prototype.toString.apply(value) === '[object Array]') {
-                            for (i = 0; i < value.length; i += 1) {
-                                item = value[i];
-                                if (item && typeof item === 'object') {
-                                    path = item.$ref;
-                                    if (typeof path === 'string' && px.test(path)) {
-                                        value[i] = eval(path);
-                                    } else {
-                                        value[i] = rez(item);
-                                    }
-                                }
-                            }
-                        } else {
-                            if (value.$type !== undefined) {
-                                switch(value.$type) {
-                                    case 'Blob':
-                                    case 'File':
-                                        value = dataURLToBlob(value.$enc);
-                                        break;
-                                    case 'Boolean':
-                                        value = Boolean(value.$enc === 'true');
-                                        break;
-                                    case 'Date':
-                                        value = new Date(value.$enc);
-                                        break;
-                                    case 'Number':
-                                        value = Number(value.$enc);
-                                        break;
-                                    case 'RegExp':
-                                        value = eval(value.$enc);
-                                        break;
-                                    case 'number':
-                                        value = parseFloat(value.$enc);
-                                        break;
-                                    case 'undefined':
-                                        value = undefined;
-                                        break;
-                                }
-                            } else {
-                                for (name in value) {
-                                    if (typeof value[name] === 'object') {
-                                        item = value[name];
-                                        if (item) {
-                                            path = item.$ref;
-                                            if (typeof path === 'string' && px.test(path)) {
-                                                value[name] = eval(path);
-                                            } else {
-                                                value[name] = rez(item);
-                                            }
-                                        }
-                                    }
-                                }
-                            }
-                        }
-                    }
-                    return value;
-                }
-                return rez($);
-=======
 var _IDBIndex = require('./IDBIndex.js');
->>>>>>> cbdf79cf
 
 var _IDBIndex2 = _interopRequireDefault(_IDBIndex);
 
-<<<<<<< HEAD
-            /**
-             * Encode the specified object as a string.  Because of the asynchronus
-             * conversion of Blob/File to string, the encode function requires
-             * a callback
-             * @param {Object} val the value to convert.
-             * @param {function} callback the function to call once conversion is
-             * complete.  The callback gets called with the converted value.
-             */
-            "encode": function(val, callback){
-                function finishEncode(val) {
-                    callback(JSON.stringify(val));
-                }
-                this.decycle(val, finishEncode);
-            },
-
-            /**
-             * Deserialize the specified string to an object
-             * @param {String} val the serialized string
-             * @returns {Object} the deserialized object
-             */
-            "decode": function(val){
-                return this.retrocycle(JSON.parse(val));
-            }
-        };
-    }());
-    idbModules.Sca = Sca;
-}(idbModules));
-
-/*eslint-disable no-eval*/
-(function(idbModules) {
-    "use strict";
-=======
 var _IDBTransaction = require('./IDBTransaction.js');
 
 var _IDBTransaction2 = _interopRequireDefault(_IDBTransaction);
->>>>>>> cbdf79cf
 
 var _Sca = require('./Sca.js');
 
@@ -11246,39 +10924,6 @@
         }
     }
 
-<<<<<<< HEAD
-    /**
-     * The IDBOpenDBRequest called when a database is opened
-     */
-    function IDBOpenDBRequest(){
-        this.onblocked = this.onupgradeneeded = null;
-    }
-    IDBOpenDBRequest.prototype = new IDBRequest();
-    IDBOpenDBRequest.prototype.constructor = IDBOpenDBRequest;
-
-    idbModules.IDBRequest = IDBRequest;
-    idbModules.IDBOpenDBRequest = IDBOpenDBRequest;
-
-}(idbModules));
-
-(function(idbModules, undefined){
-    'use strict';
-
-    /**
-     * The IndexedDB KeyRange object
-     * http://dvcs.w3.org/hg/IndexedDB/raw-file/tip/Overview.html#dfn-key-range
-     * @param {Object} lower
-     * @param {Object} upper
-     * @param {Object} lowerOpen
-     * @param {Object} upperOpen
-     */
-    function IDBKeyRange(lower, upper, lowerOpen, upperOpen){
-        if (lower !== undefined) {
-            idbModules.Key.validate(lower);
-        }
-        if (upper !== undefined) {
-            idbModules.Key.validate(upper);
-=======
     function transactionFinished() {
         _cfg2.default.DEBUG && console.log('Transaction completed');
         var evt = (0, _Event.createEvent)('complete');
@@ -11291,7 +10936,6 @@
             // (this may seem odd/bad, but it's how all native IndexedDB implementations work)
             me.__errored = true;
             throw e;
->>>>>>> cbdf79cf
         }
     }
 };
@@ -12618,18 +12262,6 @@
         }
         return lowerBound.apply(IDBKeyRange, args);
     };
-<<<<<<< HEAD
-
-    idbModules.IDBDatabase = IDBDatabase;
-}(idbModules));
-
-(function(idbModules) {
-    'use strict';
-
-    var DEFAULT_DB_SIZE = 4 * 1024 * 1024;
-    var sysdb;
-=======
->>>>>>> cbdf79cf
 
     IDBKeyRange.only = function (key) {
         var args = Array.prototype.slice.call(arguments);
@@ -12752,55 +12384,11 @@
     return key;
 }
 
-<<<<<<< HEAD
-    /**
-     * Compares two keys
-     * @param key1
-     * @param key2
-     * @returns {number}
-     */
-    IDBFactory.prototype.cmp = function(key1, key2) {
-        if (arguments.length < 2) {
-            throw new TypeError("You must provide two keys to be compared");
-        }
-
-        idbModules.Key.validate(key1);
-        idbModules.Key.validate(key2);
-        var encodedKey1 = idbModules.Key.encode(key1);
-        var encodedKey2 = idbModules.Key.encode(key2);
-        var result = encodedKey1 > encodedKey2 ? 1 : encodedKey1 === encodedKey2 ? 0 : -1;
-
-        if (idbModules.DEBUG) {
-            // verify that the keys encoded correctly
-            var decodedKey1 = idbModules.Key.decode(encodedKey1);
-            var decodedKey2 = idbModules.Key.decode(encodedKey2);
-            if (typeof key1 === "object") {
-                key1 = JSON.stringify(key1);
-                decodedKey1 = JSON.stringify(decodedKey1);
-            }
-            if (typeof key2 === "object") {
-                key2 = JSON.stringify(key2);
-                decodedKey2 = JSON.stringify(decodedKey2);
-            }
-
-            // encoding/decoding mismatches are usually due to a loss of floating-point precision
-            if (decodedKey1 !== key1) {
-                console.warn(key1 + ' was incorrectly encoded as ' + decodedKey1);
-            }
-            if (decodedKey2 !== key2) {
-                console.warn(key2 + ' was incorrectly encoded as ' + decodedKey2);
-            }
-        }
-
-        return result;
-    };
-=======
 function decodeCompoundKey(key) {
     validateKeyLength(key);
 
     // Remove the "__$$compoundKey." prefix
     key = key.substr(compoundKeysPropertyName.length + 1);
->>>>>>> cbdf79cf
 
     // Decode the key
     key = _Key2.default.decode(key);
@@ -12836,48 +12424,6 @@
     } catch (e) {
         // Object.defineProperty does not work as intended.
     }
-<<<<<<< HEAD
-
-    shim('shimIndexedDB', idbModules.shimIndexedDB);
-    if (window.shimIndexedDB) {
-        window.shimIndexedDB.__useShim = function(){
-            if (typeof window.openDatabase !== "undefined") {
-                // Polyfill ALL of IndexedDB, using WebSQL
-                shim('indexedDB', idbModules.shimIndexedDB);
-                shim('IDBFactory', idbModules.IDBFactory);
-                shim('IDBDatabase', idbModules.IDBDatabase);
-                shim('IDBObjectStore', idbModules.IDBObjectStore);
-                shim('IDBIndex', idbModules.IDBIndex);
-                shim('IDBTransaction', idbModules.IDBTransaction);
-                shim('IDBCursor', idbModules.IDBCursor);
-                shim('IDBKeyRange', idbModules.IDBKeyRange);
-                shim('IDBRequest', idbModules.IDBRequest);
-                shim('IDBOpenDBRequest', idbModules.IDBOpenDBRequest);
-                shim('IDBVersionChangeEvent', idbModules.IDBVersionChangeEvent);
-            }
-            else if (typeof window.indexedDB === "object") {
-                // Polyfill the missing IndexedDB features
-                idbModules.polyfill();
-            }
-        };
-
-        window.shimIndexedDB.__debug = function(val){
-            idbModules.DEBUG = val;
-        };
-    }
-
-    // Workaround to prevent an error in Firefox
-    if(!('indexedDB' in window)) {
-        window.indexedDB = window.indexedDB || window.webkitIndexedDB || window.mozIndexedDB || window.oIndexedDB || window.msIndexedDB;
-    }
-
-    // Detect browsers with known IndexedDb issues (e.g. Android pre-4.4)
-    var poorIndexedDbSupport = false;
-    if (navigator.userAgent.match(/Android 2/) || navigator.userAgent.match(/Android 3/) || navigator.userAgent.match(/Android 4\.[0-3]/)) {
-        /* Chrome is an exception. It supports IndexedDb */
-        if (!navigator.userAgent.match(/Chrome/)) {
-            poorIndexedDbSupport = true;
-=======
 }
 
 /**
@@ -12925,7 +12471,6 @@
         this.length += 1;
         for (var i = 0; i < this._items.length; i++) {
             this[i] = this._items[i];
->>>>>>> cbdf79cf
         }
     },
     splice: function splice() /* index, howmany, item1, ..., itemX*/{
@@ -12951,10 +12496,6 @@
             enumerable: false
         });
     }
-<<<<<<< HEAD
-
-}(window, idbModules));
-=======
 }
 
 function quote(arg) {
@@ -12968,5 +12509,4 @@
 exports.quote = quote;
 exports.default = util;
 
-},{}]},{},[317]);
->>>>>>> cbdf79cf
+},{}]},{},[317]);